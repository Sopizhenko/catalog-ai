--- conflicted
+++ resolved
@@ -1,7 +1,6 @@
 from flask import Flask, jsonify, request
 from flask_cors import CORS
 import json
-<<<<<<< HEAD
 import os
 import sys
 
@@ -9,23 +8,17 @@
 sys.path.append(os.path.dirname(os.path.abspath(__file__)))
 from services.market_analysis_service import MarketAnalysisService
 from services.faq_service import FAQService
-=======
 from admin_db import admin_db
 from admin_api import create_admin_app
 from admin_dashboard import create_dashboard_app
->>>>>>> 1061603b
 
 app = Flask(__name__)
 CORS(app)
 
-<<<<<<< HEAD
 # Initialize services
 market_service = MarketAnalysisService()
 faq_service = FAQService()
 
-# Load data from JSON file
-=======
->>>>>>> 1061603b
 def load_data():
     """Load data from JSON file"""
     try:
@@ -351,7 +344,6 @@
     
     return recommendations
 
-<<<<<<< HEAD
 # FAQ Routes
 @app.route('/api/faqs', methods=['GET'])
 def get_faqs():
@@ -448,11 +440,6 @@
     except Exception as e:
         return jsonify({'error': str(e)}), 500
 
-@app.route('/api/health', methods=['GET'])
-def health_check():
-    """Health check endpoint"""
-    return jsonify({'status': 'healthy', 'message': 'Catalog API is running'})
-=======
 @app.route('/api/market-analysis/<industry>', methods=['GET'])
 def get_market_analysis(industry):
     """Get market analysis for a specific industry"""
@@ -792,13 +779,11 @@
     except Exception as e:
         return jsonify({"error": str(e), "message": "Failed to fetch cross-selling recommendations"}), 500
 
-# Mount admin apps
+# Register admin blueprints
 admin_app = create_admin_app()
 dashboard_app = create_dashboard_app()
-
 app.register_blueprint(admin_app, url_prefix='/admin')
 app.register_blueprint(dashboard_app, url_prefix='/admin-dashboard')
->>>>>>> 1061603b
 
 if __name__ == '__main__':
     print("🚀 Starting Catalog API with Admin Panel...")
