import React, { useState, useEffect } from "react";
import { BrowserRouter as Router, Routes, Route, useNavigate, useLocation } from "react-router-dom";
import { catalogAPI } from "./services/api";
import Header from "./components/Header";
import Navigation from "./components/Navigation";
import CompanySelector from "./components/CompanySelector";
import Filters from "./components/Filters";
import ProductGrid from "./components/ProductGrid";
import ProductDetail from "./components/ProductDetail";
import ProductModal from "./components/ProductModal";
import LoadingSpinner from "./components/LoadingSpinner";
import MarketAnalysis from "./components/MarketAnalysis";
import ProductAnalysis from "./components/ProductAnalysis";
import ProductComparison from "./components/ProductComparison";
<<<<<<< HEAD
import SalesTrendsDashboard from "./components/SalesTrendsDashboard";
=======
import FAQContainer from "./components/FAQ/FAQContainer";
import { usePageTransition } from "./hooks/usePageTransition";
import './styles/faq.css';
>>>>>>> 1ade9cd0

// Main App Component with Router
function App() {
  return (
    <Router>
      <AppContent />
    </Router>
  );
}

// Main App Content Component
function AppContent() {
  const [products, setProducts] = useState([]);
  const [companies, setCompanies] = useState([]);
  const [selectedCompany, setSelectedCompany] = useState(null);
  const [selectedProduct, setSelectedProduct] = useState(null);
  const [loading, setLoading] = useState(true);
  const [error, setError] = useState(null);

  // Filter states
  const [searchTerm, setSearchTerm] = useState("");
  const [companySearchTerm, setCompanySearchTerm] = useState("");
  const [selectedCategory, setSelectedCategory] = useState("all");

  // Modal state
  const [isModalOpen, setIsModalOpen] = useState(false);

  // Analysis views state
  const [currentView, setCurrentView] = useState('products'); // 'products', 'market-analysis'
  const [showProductAnalysis, setShowProductAnalysis] = useState(false);
  const [productForAnalysis, setProductForAnalysis] = useState(null);
  const [showProductComparison, setShowProductComparison] = useState(false);

  // Page transition state
  const [isTransitioning] = useState(false);

  // Navigation hook
  const navigate = useNavigate();
  const location = useLocation();

  // Load initial data
  useEffect(() => {
    loadInitialData();
  }, []);

  // Load products when company or filters change
  useEffect(() => {
    if (selectedCompany) {
      loadCompanyProducts();
    }
  }, [selectedCompany, searchTerm, selectedCategory]); // eslint-disable-line react-hooks/exhaustive-deps

  // Handle browser back/forward navigation
  useEffect(() => {
    const path = location.pathname;
    
    if (path === '/') {
      // Home page - show company selector
      setSelectedCompany(null);
      setSelectedProduct(null);
      setCurrentView('products');
    } else if (path.startsWith('/company/')) {
      // Company page - extract company name from URL
      const companyName = decodeURIComponent(path.replace('/company/', ''));
      const company = companies.find(c => c.company === companyName);
      if (company) {
        setSelectedCompany(company);
        setSelectedProduct(null);
        setCurrentView('products');
      }
    } else if (path.startsWith('/product/')) {
      // Product page - extract product ID from URL
      const productId = path.replace('/product/', '');
      if (selectedCompany) {
        const product = selectedCompany.products.find(p => p.id === productId);
        if (product) {
          setSelectedProduct(product);
        }
      }
    } else if (path.startsWith('/analysis/')) {
      // Analysis page - extract company name from URL
      const companyName = decodeURIComponent(path.replace('/analysis/', ''));
      const company = companies.find(c => c.company === companyName);
      if (company) {
        setSelectedCompany(company);
        setSelectedProduct(null);
        setCurrentView('market-analysis');
      }
<<<<<<< HEAD
    } else if (path === '/sales-trends') {
      // Sales trends dashboard
      setSelectedCompany(null);
      setSelectedProduct(null);
      setCurrentView('sales-trends');
=======
    } else if (path === '/faq') {
      // FAQ page - clear company/product selection
      setSelectedCompany(null);
      setSelectedProduct(null);
      setCurrentView('faq');
>>>>>>> 1ade9cd0
    }
  }, [location.pathname, companies, selectedCompany]); // eslint-disable-line react-hooks/exhaustive-deps

  const loadInitialData = async () => {
    try {
      setLoading(true);
      const companiesRes = await catalogAPI.getCompanies();
      setCompanies(companiesRes.data.companies || []);
    } catch (err) {
      setError("Failed to load companies");
      console.error("Error loading companies:", err);
    } finally {
      setLoading(false);
    }
  };

  const loadCompanyProducts = async () => {
    if (!selectedCompany) return;

    try {
      let filteredProducts = selectedCompany.products || [];

      // Apply search filter
      if (searchTerm) {
        filteredProducts = filteredProducts.filter(
          (product) =>
            product.name.toLowerCase().includes(searchTerm.toLowerCase()) ||
            product.description
              .toLowerCase()
              .includes(searchTerm.toLowerCase()) ||
            product.features.some((feature) =>
              feature.toLowerCase().includes(searchTerm.toLowerCase())
            ) ||
            product.targetAudience.some((audience) =>
              audience.toLowerCase().includes(searchTerm.toLowerCase())
            )
        );
      }

      // Apply category filter
      if (selectedCategory !== "all") {
        filteredProducts = filteredProducts.filter((product) =>
          product.category
            .toLowerCase()
            .includes(selectedCategory.toLowerCase())
        );
      }

      setProducts(filteredProducts);
    } catch (err) {
      setError("Failed to load products");
      console.error("Error loading products:", err);
    }
  };

  const handleCompanySelect = (company) => {
    setSelectedCompany(company);
    setSelectedProduct(null);
    setCurrentView('products');
    setSearchTerm("");
    setSelectedCategory("all");
    navigate(`/company/${encodeURIComponent(company.company)}`);
  };

  const handleProductClick = (product) => {
    setSelectedProduct(product);
    navigate(`/product/${product.id}`);
  };

  const handleBackToCompanies = () => {
    setSelectedCompany(null);
    setSelectedProduct(null);
    setCurrentView('products');
    setSearchTerm("");
    setSelectedCategory("all");
    navigate('/');
  };

  const handleBackToProducts = () => {
    setSelectedProduct(null);
    if (selectedCompany) {
      navigate(`/company/${encodeURIComponent(selectedCompany.company)}`);
    } else {
      navigate('/');
    }
  };

  const handleViewChange = (view) => {
    setCurrentView(view);
    if (view === 'market-analysis' && selectedCompany) {
      navigate(`/analysis/${encodeURIComponent(selectedCompany.company)}`);
    } else if (view === 'products' && selectedCompany) {
      navigate(`/company/${encodeURIComponent(selectedCompany.company)}`);
    } else if (view === 'sales-trends') {
      navigate('/sales-trends');
    }
  };

  const handleSearch = (term) => {
    setSearchTerm(term);
  };

  const handleCompanySearch = (term) => {
    setCompanySearchTerm(term);
  };

  const handleCategoryFilter = (category) => {
    setSelectedCategory(category);
  };

  const handleCloseModal = () => {
    setIsModalOpen(false);
    setSelectedProduct(null);
  };

  const handleProductAnalysis = (product) => {
    setProductForAnalysis(product);
    setShowProductAnalysis(true);
  };

  const handleCloseProductAnalysis = () => {
    setShowProductAnalysis(false);
    setProductForAnalysis(null);
  };

  const handleOpenProductComparison = () => {
    setShowProductComparison(true);
  };

  const handleCloseProductComparison = () => {
    setShowProductComparison(false);
  };

  if (loading) {
    return <LoadingSpinner />;
  }

  if (error) {
    return (
      <div className="container">
        <div className="error-state">
          <h3>Error</h3>
          <p>{error}</p>
          <button onClick={loadInitialData} className="retry-button">
            Retry
          </button>
        </div>
      </div>
    );
  }

  return (
    <div className="App">
      <Navigation />
      
      <Header
        onSearch={handleSearch}
        onCompanySearch={handleCompanySearch}
        searchTerm={searchTerm}
        companySearchTerm={companySearchTerm}
        selectedCompany={selectedCompany}
        selectedProduct={selectedProduct}
        onBackToCompanies={handleBackToCompanies}
        onBackToProducts={handleBackToProducts}
      />

      <div
        className={`container ${isTransitioning ? "page-transitioning" : ""}`}
      >
        <Routes>
          {/* Home/Company Selector Route */}
          <Route path="/" element={
            <div
              className={`page-content ${
                isTransitioning ? "page-exit" : "page-enter"
              }`}
            >
              <CompanySelector
                companies={companies}
                companySearchTerm={companySearchTerm}
                selectedCompany={selectedCompany}
                onCompanySelect={handleCompanySelect}
              />
            </div>
          } />

          {/* Company Products Route */}
          <Route path="/company/:companyName" element={
            selectedCompany ? (
              <div
                className={`page-content ${
                  isTransitioning ? "page-exit" : "page-enter"
                }`}
              >
                {/* Company Analysis Navigation */}
                <div className="company-analysis-nav">
                  <h2>📊 {selectedCompany.company} - Sales Intelligence</h2>
                  <div className="analysis-nav-tabs">
                    <button 
                      className={`nav-tab ${currentView === 'products' ? 'active' : ''}`}
                      onClick={() => handleViewChange('products')}
                    >
                      📦 Products ({selectedCompany.products?.length || 0})
                    </button>
                    <button 
                      className={`nav-tab ${currentView === 'market-analysis' ? 'active' : ''}`}
                      onClick={() => handleViewChange('market-analysis')}
                    >
                      📊 Market Analysis
                    </button>
                    <button 
                      className="nav-tab comparison-btn"
                      onClick={handleOpenProductComparison}
                    >
                      🔄 Product Comparison
                    </button>
                  </div>
                </div>

                {/* Conditional Content Based on Current View */}
                {currentView === 'products' ? (
                  <>
                    <Filters
                      categories={Array.from(
                        new Set(selectedCompany.products.map((p) => p.category))
                      )}
                      selectedCategory={selectedCategory}
                      onCategoryFilter={handleCategoryFilter}
                    />

                    <ProductGrid
                      products={products}
                      onProductClick={handleProductClick}
                      onProductAnalysis={handleProductAnalysis}
                      showAnalysisButton={true}
                    />
                  </>
                ) : currentView === 'market-analysis' ? (
                  <MarketAnalysis company={selectedCompany} />
                ) : null}
              </div>
            ) : (
              <div className="loading">Loading company...</div>
            )
          } />

          {/* Product Detail Route */}
          <Route path="/product/:productId" element={
            selectedProduct ? (
              <div
                className={`page-content ${
                  isTransitioning ? "page-exit" : "page-enter"
                }`}
              >
                <ProductDetail
                  product={selectedProduct}
                  onBackToProducts={handleBackToProducts}
                />
              </div>
            ) : (
              <div className="loading">Loading product...</div>
            )
          } />

          {/* Market Analysis Route */}
          <Route path="/analysis/:companyName" element={
            selectedCompany ? (
              <div
                className={`page-content ${
                  isTransitioning ? "page-exit" : "page-enter"
                }`}
              >
                <MarketAnalysis company={selectedCompany} />
              </div>
            ) : (
              <div className="loading">Loading analysis...</div>
            )
          } />

<<<<<<< HEAD
          {/* Sales Trends Dashboard Route */}
          <Route path="/sales-trends" element={
=======
          {/* FAQ Route */}
          <Route path="/faq" element={
>>>>>>> 1ade9cd0
            <div
              className={`page-content ${
                isTransitioning ? "page-exit" : "page-enter"
              }`}
            >
<<<<<<< HEAD
              <SalesTrendsDashboard />
=======
              <FAQContainer />
>>>>>>> 1ade9cd0
            </div>
          } />
        </Routes>
      </div>

      {isModalOpen && selectedProduct && (
        <ProductModal product={selectedProduct} onClose={handleCloseModal} />
      )}

      {/* Product Analysis Modal */}
      {showProductAnalysis && productForAnalysis && (
        <ProductAnalysis 
          product={productForAnalysis} 
          onClose={handleCloseProductAnalysis} 
        />
      )}

      {/* Product Comparison Modal */}
      {showProductComparison && (
        <ProductComparison 
          onClose={handleCloseProductComparison} 
        />
      )}
    </div>
  );
}

export default App;<|MERGE_RESOLUTION|>--- conflicted
+++ resolved
@@ -12,13 +12,10 @@
 import MarketAnalysis from "./components/MarketAnalysis";
 import ProductAnalysis from "./components/ProductAnalysis";
 import ProductComparison from "./components/ProductComparison";
-<<<<<<< HEAD
 import SalesTrendsDashboard from "./components/SalesTrendsDashboard";
-=======
 import FAQContainer from "./components/FAQ/FAQContainer";
 import { usePageTransition } from "./hooks/usePageTransition";
 import './styles/faq.css';
->>>>>>> 1ade9cd0
 
 // Main App Component with Router
 function App() {
@@ -98,29 +95,26 @@
           setSelectedProduct(product);
         }
       }
-    } else if (path.startsWith('/analysis/')) {
-      // Analysis page - extract company name from URL
-      const companyName = decodeURIComponent(path.replace('/analysis/', ''));
-      const company = companies.find(c => c.company === companyName);
-      if (company) {
-        setSelectedCompany(company);
+          } else if (path.startsWith('/analysis/')) {
+        // Analysis page - extract company name from URL
+        const companyName = decodeURIComponent(path.replace('/analysis/', ''));
+        const company = companies.find(c => c.company === companyName);
+        if (company) {
+          setSelectedCompany(company);
+          setSelectedProduct(null);
+          setCurrentView('market-analysis');
+        }
+      } else if (path === '/sales-trends') {
+        // Sales trends dashboard
+        setSelectedCompany(null);
         setSelectedProduct(null);
-        setCurrentView('market-analysis');
+        setCurrentView('sales-trends');
+      } else if (path === '/faq') {
+        // FAQ page - clear company/product selection
+        setSelectedCompany(null);
+        setSelectedProduct(null);
+        setCurrentView('faq');
       }
-<<<<<<< HEAD
-    } else if (path === '/sales-trends') {
-      // Sales trends dashboard
-      setSelectedCompany(null);
-      setSelectedProduct(null);
-      setCurrentView('sales-trends');
-=======
-    } else if (path === '/faq') {
-      // FAQ page - clear company/product selection
-      setSelectedCompany(null);
-      setSelectedProduct(null);
-      setCurrentView('faq');
->>>>>>> 1ade9cd0
-    }
   }, [location.pathname, companies, selectedCompany]); // eslint-disable-line react-hooks/exhaustive-deps
 
   const loadInitialData = async () => {
@@ -399,23 +393,25 @@
             )
           } />
 
-<<<<<<< HEAD
           {/* Sales Trends Dashboard Route */}
           <Route path="/sales-trends" element={
-=======
-          {/* FAQ Route */}
-          <Route path="/faq" element={
->>>>>>> 1ade9cd0
             <div
               className={`page-content ${
                 isTransitioning ? "page-exit" : "page-enter"
               }`}
             >
-<<<<<<< HEAD
               <SalesTrendsDashboard />
-=======
+            </div>
+          } />
+
+          {/* FAQ Route */}
+          <Route path="/faq" element={
+            <div
+              className={`page-content ${
+                isTransitioning ? "page-exit" : "page-enter"
+              }`}
+            >
               <FAQContainer />
->>>>>>> 1ade9cd0
             </div>
           } />
         </Routes>
