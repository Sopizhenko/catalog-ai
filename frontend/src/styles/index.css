/* Sofia Pro Font Faces */
@font-face {
  font-family: "Sofia Pro";
  src: url("../fonts/Sofia Pro Regular Az.otf") format("opentype");
  font-weight: 400;
  font-style: normal;
  font-display: swap;
}

@font-face {
  font-family: "Sofia Pro";
  src: url("../fonts/Sofia Pro Regular Italic Az.otf") format("opentype");
  font-weight: 400;
  font-style: italic;
  font-display: swap;
}

@font-face {
  font-family: "Sofia Pro";
  src: url("../fonts/Sofia Pro Medium Az.otf") format("opentype");
  font-weight: 500;
  font-style: normal;
  font-display: swap;
}

@font-face {
  font-family: "Sofia Pro";
  src: url("../fonts/Sofia Pro Medium Italic Az.otf") format("opentype");
  font-weight: 500;
  font-style: italic;
  font-display: swap;
}

@font-face {
  font-family: "Sofia Pro";
  src: url("../fonts/Sofia Pro Semi Bold Az.otf") format("opentype");
  font-weight: 600;
  font-style: normal;
  font-display: swap;
}

@font-face {
  font-family: "Sofia Pro";
  src: url("../fonts/Sofia Pro Semi Bold Italic Az.otf") format("opentype");
  font-weight: 600;
  font-style: italic;
  font-display: swap;
}

@font-face {
  font-family: "Sofia Pro";
  src: url("../fonts/Sofia Pro Bold Az.otf") format("opentype");
  font-weight: 700;
  font-style: normal;
  font-display: swap;
}

@font-face {
  font-family: "Sofia Pro";
  src: url("../fonts/Sofia Pro Bold Italic Az.otf") format("opentype");
  font-weight: 700;
  font-style: italic;
  font-display: swap;
}

@font-face {
  font-family: "Sofia Pro";
  src: url("../fonts/Sofia Pro Black Az.otf") format("opentype");
  font-weight: 900;
  font-style: normal;
  font-display: swap;
}

@font-face {
  font-family: "Sofia Pro";
  src: url("../fonts/Sofia Pro Black Italic Az.otf") format("opentype");
  font-weight: 900;
  font-style: italic;
  font-display: swap;
}

/* Confirma Software Brand Design System - CSS Variables */
:root {
  /* Primary Color Palette - Confirma Brand Green */
  --primary-50: #f0fdf4;
  --primary-100: #dcfce7;
  --primary-200: #bbf7d0;
  --primary-300: #86efac;
  --primary-400: #4ade80;
  --primary-500: #009607;
  --primary-600: #008005;
  --primary-700: #006a04;
  --primary-800: #005503;
  --primary-900: #004002;
  --primary-brand: #009607;

  /* Secondary Color Palette - Professional Gray */
  --secondary-50: #f8fafc;
  --secondary-100: #f1f5f9;
  --secondary-200: #e2e8f0;
  --secondary-300: #cbd5e1;
  --secondary-400: #94a3b8;
  --secondary-500: #64748b;
  --secondary-600: #475569;
  --secondary-700: #334155;
  --secondary-800: #1e293b;
  --secondary-900: #0f172a;

  /* Accent Colors - Nordic Blue */
  --accent-50: #eff6ff;
  --accent-100: #dbeafe;
  --accent-200: #bfdbfe;
  --accent-300: #93c5fd;
  --accent-400: #60a5fa;
  --accent-500: #3b82f6;
  --accent-600: #2563eb;
  --accent-700: #1d4ed8;
  --accent-800: #1e40af;
  --accent-900: #1e3a8a;

  /* Semantic Colors */
  --success: var(--primary-brand);
  --warning: #f59e0b;
  --error: #ef4444;
  --info: var(--primary-brand);

  /* Neutral Colors */
  --white: #ffffff;
  --gray-50: #f9fafb;
  --gray-100: #f3f4f6;
  --gray-200: #e5e7eb;
  --gray-300: #d1d5db;
  --gray-400: #9ca3af;
  --gray-500: #6b7280;
  --gray-600: #4b5563;
  --gray-700: #374151;
  --gray-800: #1f2937;
  --gray-900: #111827;

  /* Typography - Confirma Style */
  --font-family-sans: "Sofia Pro", "Inter", -apple-system, BlinkMacSystemFont,
    "Segoe UI", "Roboto", "Oxygen", "Ubuntu", "Cantarell", "Fira Sans",
    "Droid Sans", "Helvetica Neue", sans-serif;
  --font-family-mono: "JetBrains Mono", "Fira Code", "Monaco", "Consolas",
    monospace;

  /* Font Sizes - Confirma Scale */
  --text-xs: 0.75rem; /* 12px */
  --text-sm: 0.875rem; /* 14px */
  --text-base: 1rem; /* 16px */
  --text-lg: 1.125rem; /* 18px */
  --text-xl: 1.25rem; /* 20px */
  --text-2xl: 1.5rem; /* 24px */
  --text-3xl: 1.875rem; /* 30px */
  --text-4xl: 2.25rem; /* 36px */
  --text-5xl: 3rem; /* 48px */
  --text-6xl: 3.75rem; /* 60px */

  /* Font Weights - Confirma Style */
  --font-light: 300;
  --font-normal: 400;
  --font-medium: 500;
  --font-semibold: 600;
  --font-bold: 700;
  --font-extrabold: 800;

  /* Line Heights */
  --leading-tight: 1.25;
  --leading-snug: 1.375;
  --leading-normal: 1.5;
  --leading-relaxed: 1.625;
  --leading-loose: 2;

  /* Spacing */
  --space-1: 0.25rem; /* 4px */
  --space-2: 0.5rem; /* 8px */
  --space-3: 0.75rem; /* 12px */
  --space-4: 1rem; /* 16px */
  --space-5: 1.25rem; /* 20px */
  --space-6: 1.5rem; /* 24px */
  --space-8: 2rem; /* 32px */
  --space-10: 2.5rem; /* 40px */
  --space-12: 3rem; /* 48px */
  --space-16: 4rem; /* 64px */
  --space-20: 5rem; /* 80px */
  --space-24: 6rem; /* 96px */

  /* Border Radius - Confirma Style (removed) */
  --radius-sm: 0;
  --radius-md: 0;
  --radius-lg: 0;
  --radius-xl: 0;
  --radius-2xl: 0;
  --radius-3xl: 0;
  --radius-full: 0;

  /* Shadows - Confirma Style */
  --shadow-sm: 0 1px 3px 0 rgb(0 0 0 / 0.1), 0 1px 2px -1px rgb(0 0 0 / 0.1);
  --shadow-md: 0 4px 6px -1px rgb(0 0 0 / 0.1), 0 2px 4px -2px rgb(0 0 0 / 0.1);
  --shadow-lg: 0 10px 15px -3px rgb(0 0 0 / 0.1),
    0 4px 6px -4px rgb(0 0 0 / 0.1);
  --shadow-xl: 0 20px 25px -5px rgb(0 0 0 / 0.1),
    0 8px 10px -6px rgb(0 0 0 / 0.1);
  --shadow-2xl: 0 25px 50px -12px rgb(0 0 0 / 0.25);
  --shadow-inner: inset 0 2px 4px 0 rgb(0 0 0 / 0.05);

  /* Transitions */
  --transition-fast: 150ms ease-in-out;
  --transition-normal: 250ms ease-in-out;
  --transition-slow: 350ms ease-in-out;

  /* Z-Index */
  --z-dropdown: 1000;
  --z-sticky: 1020;
  --z-fixed: 1030;
  --z-modal-backdrop: 1040;
  --z-modal: 1050;
  --z-popover: 1060;
  --z-tooltip: 1070;

  /* FAQ Module Variables */
  --faq-primary: var(--primary-brand);
  --faq-secondary: var(--secondary-500);
  --faq-background: var(--secondary-50);
  --faq-surface: var(--white);
  --faq-border: var(--secondary-200);
  --faq-text-primary: var(--secondary-800);
  --faq-text-secondary: var(--secondary-600);
  --faq-hover: var(--primary-600);
  --faq-highlight: #fbbf24;
  --faq-success: var(--primary-brand);
  --faq-shadow-sm: var(--shadow-sm);
  --faq-shadow-md: var(--shadow-md);
  --faq-border-radius: var(--radius-md);
  --faq-transition: var(--transition-normal);
}

/* Reset and base styles */
* {
  margin: 0;
  padding: 0;
  box-sizing: border-box;
}

body {
  font-family: var(--font-family-sans);
  font-size: var(--text-base);
  font-weight: var(--font-normal);
  line-height: var(--leading-normal);
  color: var(--secondary-800);
  background: linear-gradient(
    135deg,
    var(--primary-50) 0%,
    var(--secondary-50) 100%
  );
  min-height: 100vh;
  -webkit-font-smoothing: antialiased;
  -moz-osx-font-smoothing: grayscale;
}

code {
  font-family: var(--font-family-mono);
  background-color: var(--secondary-100);
  padding: var(--space-1) var(--space-2);
  border-radius: var(--radius-md);
  font-size: var(--text-sm);
}

/* Container */
.container {
  max-width: 1200px;
  margin: 0 auto;
  padding: var(--space-6);
}

/* Header Styles */
.header {
  position: relative;
  width: 100%;
  margin-top: 0;
  margin-bottom: var(--space-8);
  overflow: hidden;
  box-shadow: var(--shadow-xl);
  transition: all 0.3s ease;
}

.header-background {
  background: linear-gradient(
    -45deg,
    var(--primary-brand),
    var(--primary-400),
    var(--primary-600),
    var(--primary-300),
    var(--primary-700),
    var(--primary-brand)
  );
  background-size: 300% 300%;
  background-position: center;
  background-repeat: no-repeat;
  min-height: 180px;
  position: relative;
  animation: gradientShift 6s ease-in-out infinite;
}

.header-overlay {
  background: linear-gradient(
    135deg,
    rgba(0, 150, 7, 0.9),
    rgba(0, 106, 4, 0.9)
  );
  padding: var(--space-6);
  min-height: 180px;
  display: flex;
  align-items: center;
  justify-content: center;
  animation: colorShift 4s infinite alternate;
}

.header-content {
  text-align: center;
  width: 100%;
  max-width: 800px;
}

.header h1 {
  font-size: var(--text-4xl);
  font-weight: var(--font-bold);
  color: var(--white);
  margin-bottom: var(--space-2);
  line-height: var(--leading-tight);
  text-shadow: 0 2px 4px rgba(0, 0, 0, 0.3);
}

.header .subtitle {
  color: var(--white);
  font-size: var(--text-base);
  margin-bottom: var(--space-4);
  font-weight: var(--font-medium);
  opacity: 0.9;
  text-shadow: 0 1px 2px rgba(0, 0, 0, 0.3);
}

.header-brand {
  display: flex;
  flex-direction: column;
  align-items: center;
  gap: var(--space-3);
  margin-bottom: var(--space-4);
}

.header-brand .company-contact-info {
  display: flex;
  flex-direction: row;
  align-items: center;
  gap: var(--space-3);
  margin: var(--space-3) 0;
  padding: var(--space-3) 0;
}

.header-brand .contact-link {
  display: flex;
  align-items: center;
  gap: var(--space-2);
  font-size: var(--text-sm);
  color: var(--white);
  text-decoration: none;
  transition: var(--transition-fast);
  padding: var(--space-1) 0;
  opacity: 0.9;
}

.header-brand .contact-link:hover {
  opacity: 1;
  color: var(--primary-200);
}

.header-brand .contact-link:not(a) {
  cursor: default;
}

.header-brand .contact-separator {
  color: var(--white);
  opacity: 0.6;
  font-size: var(--text-sm);
  font-weight: 300;
}

/* Header Navigation */
.header-nav {
  display: flex;
  gap: var(--space-2);
  justify-content: center;
}

.header-nav.company-nav {
  margin: var(--space-3) 0;
  padding: var(--space-2) 0;
  border-top: 1px solid rgba(255, 255, 255, 0.2);
  border-bottom: 1px solid rgba(255, 255, 255, 0.2);
}

.nav-button {
  display: flex;
  align-items: center;
  gap: var(--space-2);
  padding: var(--space-2) var(--space-4);
  background: rgba(255, 255, 255, 0.1);
  border: 1px solid rgba(255, 255, 255, 0.2);
  border-radius: var(--radius-md);
  color: var(--white);
  font-size: var(--text-sm);
  font-weight: var(--font-medium);
  cursor: pointer;
  transition: all 0.2s ease;
  text-decoration: none;
}

.nav-button:hover {
  background: rgba(255, 255, 255, 0.2);
  border-color: rgba(255, 255, 255, 0.3);
  transform: translateY(-1px);
}

.nav-button.active {
  background: var(--white);
  color: var(--primary-600);
  border-color: var(--white);
  font-weight: var(--font-semibold);
}

.nav-button.active:hover {
  background: var(--white);
  color: var(--primary-700);
}

.brand-icon {
  color: var(--white);
  filter: drop-shadow(0 2px 4px rgba(0, 0, 0, 0.3));
}

.brand-letter {
  font-family: "Sofia Pro", sans-serif;
  font-weight: 900;
  font-size: 120px;
  color: var(--white);
  filter: drop-shadow(0 2px 4px rgba(0, 0, 0, 0.3));
  line-height: 1;
  display: flex;
  align-items: center;
  justify-content: center;
}

/* Header Main Section - Navigation and Search */
.header-main-section {
  display: flex;
  flex-direction: column;
  align-items: center;
  gap: var(--space-6);
  width: 100%;
  max-width: 600px;
  margin: 0 auto;
}

/* Header Navigation */
.header-nav {
  display: flex;
  gap: var(--space-4);
  align-items: center;
  justify-content: center;
}

.nav-button {
  display: flex;
  align-items: center;
  gap: var(--space-2);
  padding: var(--space-3) var(--space-6);
  border: 2px solid rgba(255, 255, 255, 0.3);
  border-radius: var(--radius-xl);
  background: rgba(255, 255, 255, 0.1);
  color: var(--white);
  cursor: pointer;
  transition: var(--transition-normal);
  font-weight: var(--font-semibold);
  font-size: var(--text-base);
  text-decoration: none;
  backdrop-filter: blur(10px);
  box-shadow: 0 4px 20px rgba(0, 0, 0, 0.1);
}

.nav-button:hover {
  background: rgba(255, 255, 255, 0.2);
  border-color: rgba(255, 255, 255, 0.5);
  transform: translateY(-2px);
  box-shadow: 0 8px 30px rgba(0, 0, 0, 0.15);
}

.nav-button.active {
  background: rgba(255, 255, 255, 0.95);
  color: var(--primary-brand);
  border-color: rgba(255, 255, 255, 0.95);
  font-weight: var(--font-bold);
  box-shadow: 0 8px 30px rgba(0, 0, 0, 0.2);
}

/* Responsive Header Navigation */
@media (max-width: 768px) {
  .header-main-section {
    gap: var(--space-4);
    max-width: 100%;
    padding: 0 var(--space-4);
  }
  
  .header-nav {
    gap: var(--space-2);
    flex-wrap: wrap;
    justify-content: center;
  }
  
  .nav-button {
    padding: var(--space-2) var(--space-4);
    font-size: var(--text-sm);
    min-width: 120px;
  }
  
  .search-container {
    max-width: 100%;
  }
  
  .search-bar {
    padding: var(--space-3) var(--space-10) var(--space-3) var(--space-4);
  }
}

/* Back Button */
.back-button {
  position: absolute;
  top: var(--space-6);
  left: var(--space-6);
  background: rgba(255, 255, 255, 0.95);
  color: var(--primary-brand);
  border: 2px solid rgba(255, 255, 255, 0.3);
  border-radius: var(--radius-full);
  padding: var(--space-3) var(--space-6);
  cursor: pointer;
  font-weight: var(--font-semibold);
  transition: var(--transition-normal);
  font-size: var(--text-sm);
  z-index: 10;
  backdrop-filter: blur(10px);
  box-shadow: 0 4px 20px rgba(0, 0, 0, 0.1);
}

.back-button:hover {
  background: var(--white);
  border-color: var(--white);
  color: var(--white);
  transform: translateY(-2px);
  box-shadow: 0 8px 30px rgba(0, 0, 0, 0.2);
}



/* Search Bar */
.search-container {
  position: relative;
  width: 100%;
  max-width: 800px; /* Increased from 600px */
  margin: 0 auto;
}

.search-bar {
  width: 100%;
  padding: var(--space-4) var(--space-12) var(--space-4) var(--space-4);
  border: 2px solid rgba(255, 255, 255, 0.3);
  border-radius: var(--radius-xl);
  background: rgba(255, 255, 255, 0.1);
  color: var(--white);
  font-size: var(--text-lg);
  backdrop-filter: blur(10px);
  transition: var(--transition-normal);
  box-shadow: 0 4px 20px rgba(0, 0, 0, 0.1);
}

.search-bar::placeholder {
  color: rgba(255, 255, 255, 0.7);
}

.search-bar:focus {
  outline: none;
  border-color: rgba(255, 255, 255, 0.8);
  background: rgba(255, 255, 255, 0.15);
  box-shadow: 0 8px 30px rgba(0, 0, 0, 0.2);
}

.search-icon {
  position: absolute;
  right: var(--space-4);
  top: 50%;
  transform: translateY(-50%);
  color: rgba(255, 255, 255, 0.7);
  pointer-events: none;
}

.selector-subtitle {
  margin-bottom: var(--space-6);
}

/* Filters */
.filters {
  display: flex;
  gap: var(--space-3);
  margin-bottom: var(--space-8);
  flex-wrap: wrap;
  justify-content: center;
}

.filter-btn {
  padding: var(--space-3) var(--space-6);
  background: var(--white);
  border: 2px solid var(--secondary-200);
  border-radius: var(--radius-full);
  cursor: pointer;
  transition: var(--transition-normal);
  font-weight: var(--font-medium);
  color: var(--secondary-700);
  font-size: var(--text-sm);
  justify-content: center;
}

.filter-btn:hover {
  border-color: var(--primary-300);
  background: var(--primary-50);
  transform: translateY(-1px);
}

.filter-btn.active {
  background: var(--primary-brand);
  border-color: var(--primary-brand);
  color: var(--white);
  transform: translateY(-2px);
  box-shadow: var(--shadow-md);
}

/* Company Selector */
.company-selector {
  text-align: center;
  margin-bottom: var(--space-8);
}

.company-selector h2 {
  font-size: var(--text-4xl);
  font-weight: var(--font-bold);
  color: var(--secondary-800);
  margin-bottom: var(--space-4);
}

.search-results-info {
  text-align: center;
  color: var(--secondary-600);
  font-size: var(--text-sm);
  font-weight: var(--font-medium);
  margin-bottom: var(--space-6);
  padding: var(--space-2) var(--space-4);
  background: var(--primary-50);
  border-radius: var(--radius-lg);
  border: 1px solid var(--primary-200);
  display: inline-block;
}

.companies-grid {
  display: grid;
  grid-template-columns: repeat(3, 1fr);
  gap: var(--space-6);
  margin-bottom: var(--space-8);
  max-width: 1200px;
  margin-left: auto;
  margin-right: auto;
}

.company-card {
  background: var(--white);
  border-radius: var(--radius-2xl);
  padding: var(--space-8);
  box-shadow: var(--shadow-lg);
  transition: var(--transition-normal);
  cursor: pointer;
  position: relative;
  overflow: hidden;
  border: 2px solid var(--secondary-200);
  display: flex;
  flex-direction: column;
  height: 100%;
  min-height: 280px;
}

.company-card::before {
  content: "";
  position: absolute;
  top: 0;
  left: 0;
  right: 0;
  height: 4px;
  background: linear-gradient(135deg, var(--primary-brand), var(--primary-700));
  transform: scaleX(0);
  transition: var(--transition-normal);
}

.company-card:hover::before {
  transform: scaleX(1);
}

.company-card:hover {
  transform: translateY(-4px);
  box-shadow: var(--shadow-2xl);
  border-color: var(--primary-300);
}

.company-card.selected {
  border-color: var(--primary-500);
  background: var(--primary-50);
}

.company-header {
  display: flex;
  justify-content: space-between;
  align-items: flex-start;
  margin-bottom: var(--space-6);
  gap: var(--space-4);
}

.company-title-section {
  flex: 1;
  text-align: left;
}

.company-name {
  font-size: var(--text-2xl);
  font-weight: var(--font-bold);
  color: var(--secondary-900);
  margin: 0 0 var(--space-2) 0;
  line-height: 1.2;
  text-align: left;
}

.parent-company {
  color: var(--secondary-500);
  font-size: var(--text-sm);
  font-style: italic;
  font-weight: var(--font-medium);
  text-align: left;
  display: block;
}

.company-icon {
  background: var(--primary-100);
  color: var(--primary-600);
  padding: var(--space-3);
  border-radius: var(--radius-xl);
  display: flex;
  align-items: center;
  justify-content: center;
  flex-shrink: 0;
  transition: var(--transition-normal);
}

.company-card:hover .company-icon {
  background: var(--primary-200);
  color: var(--primary-700);
  transform: scale(1.05);
}

.company-description {
  color: var(--secondary-600);
  line-height: var(--leading-relaxed);
  margin: 0 0 var(--space-6) 0;
  font-size: var(--text-base);
  flex-grow: 1;
  text-align: left;
  display: -webkit-box;
  -webkit-line-clamp: 3;
  -webkit-box-orient: vertical;
  overflow: hidden;
}

.company-contact-info {
  display: flex;
  flex-direction: column;
  gap: var(--space-2);
  margin: var(--space-3) 0;
  padding: var(--space-3) 0;
  border-top: 1px solid var(--secondary-200);
  border-bottom: 1px solid var(--secondary-200);
}

.contact-link {
  display: flex;
  align-items: center;
  gap: var(--space-2);
  font-size: var(--text-sm);
  color: var(--secondary-600);
  text-decoration: none;
  transition: var(--transition-fast);
  padding: var(--space-1) 0;
}

.contact-link:hover {
  color: var(--primary-600);
}

.contact-link.website:hover {
  color: var(--primary-600);
}

.contact-link.email:hover {
  color: var(--primary-600);
}

.contact-link.phone {
  cursor: default;
}

.contact-link.phone:hover {
  color: var(--secondary-600);
}

.company-stats {
  display: flex;
  flex-direction: column;
  gap: var(--space-4);
  margin-top: auto;
  padding-top: var(--space-6);
  align-items: flex-start;
  border-top: 1px solid var(--secondary-200);
}

.product-count {
  background: var(--primary-100);
  color: var(--primary-700);
  padding: var(--space-2) var(--space-4);
  border-radius: var(--radius-full);
  font-size: var(--text-sm);
  font-weight: var(--font-semibold);
  width: fit-content;
}

.industry {
  background: linear-gradient(135deg, var(--primary-500), var(--primary-700));
  color: var(--white);
  padding: var(--space-2) var(--space-4);
  border-radius: var(--radius-full);
  font-size: var(--text-sm);
  font-weight: var(--font-medium);
  width: fit-content;
}

/* Product Group Badge Colors */
.product-group-badge {
  padding: var(--space-2) var(--space-4);
  border-radius: var(--radius-full);
  font-size: var(--text-sm);
  font-weight: var(--font-semibold);
  color: var(--white);
  width: fit-content;
  text-align: center;
  box-shadow: var(--shadow-sm);
  transition: var(--transition-normal);
  text-transform: capitalize;
  letter-spacing: 0.025em;
}

.product-group-badge:hover {
  transform: translateY(-1px);
  box-shadow: var(--shadow-md);
}

.product-group-badge.pos {
  background: linear-gradient(135deg, #ef4444, #dc2626);
}

.product-group-badge.erp-crm {
  background: linear-gradient(135deg, #3b82f6, #2563eb);
}

.product-group-badge.quality {
  background: linear-gradient(135deg, #10b981, #059669);
}

.product-group-badge.property {
  background: linear-gradient(135deg, #f59e0b, #d97706);
}

.product-group-badge.ecommerce {
  background: linear-gradient(135deg, #8b5cf6, #7c3aed);
}

.product-group-badge.support {
  background: linear-gradient(135deg, #06b6d4, #0891b2);
}

.product-group-badge.fitness {
  background: linear-gradient(135deg, #ec4899, #db2777);
}

.product-group-badge.financial {
  background: linear-gradient(135deg, #84cc16, #65a30d);
}

.product-group-badge.payroll {
  background: linear-gradient(135deg, #f97316, #ea580c);
}

.product-group-badge.case-management {
  background: linear-gradient(135deg, #6366f1, #4f46e5);
}

.product-group-badge.business {
  background: linear-gradient(135deg, #64748b, #475569);
}

.product-group-badge.document {
  background: linear-gradient(135deg, #14b8a6, #0d9488);
}

.product-group-badge.customer-service {
  background: linear-gradient(135deg, #a855f7, #9333ea);
}

.product-group-badge.payment {
  background: linear-gradient(135deg, #22c55e, #16a34a);
}

/* Products Grid */
.products-grid {
  display: grid;
  grid-template-columns: repeat(3, 1fr);
  gap: var(--space-6);
  margin-bottom: var(--space-8);
  max-width: 1200px;
  margin-left: auto;
  margin-right: auto;
  /* Ensure 3 columns are always visible */
  grid-auto-flow: row;
  justify-items: center;
  /* Force each column to be exactly 1/3 width */
  grid-auto-columns: 1fr;
  /* Prevent columns from expanding */
  grid-auto-rows: min-content;
}

.product-card {
  background: var(--white);
  border-radius: var(--radius-2xl);
  padding: var(--space-8);
  box-shadow: var(--shadow-lg);
  transition: var(--transition-normal);
  cursor: pointer;
  position: relative;
  overflow: hidden;
  border: 1px solid var(--secondary-200);
  /* Ensure each card only takes up one column width */
  max-width: 100%;
  width: 100%;
}

.product-card::before {
  content: "";
  position: absolute;
  top: 0;
  left: 0;
  right: 0;
  height: 4px;
  background: linear-gradient(135deg, var(--primary-brand), var(--primary-700));
  transform: scaleX(0);
  transition: var(--transition-normal);
}

.product-card:hover::before {
  transform: scaleX(1);
}

.product-card:hover {
  transform: translateY(-4px);
  box-shadow: var(--shadow-2xl);
}

/* Ensure grid maintains 3-column layout even with fewer products */
.products-grid-1 {
  grid-template-columns: 1fr 1fr 1fr;
}

.products-grid-2 {
  grid-template-columns: 1fr 1fr 1fr;
}

/* Left-align single product */
.products-grid-1 .product-card {
  grid-column: 1;
  /* Ensure it only takes up one column width */
  max-width: calc((100% - 2 * var(--space-6)) / 3);
  /* Left-align the product card within its column */
  justify-self: start;
}

/* Left-align two products */
.products-grid-2 .product-card:first-child {
  grid-column: 1;
  /* Ensure it only takes up one column width */
  max-width: calc((100% - 2 * var(--space-6)) / 3);
  /* Left-align the product card within its column */
  justify-self: start;
}

.products-grid-2 .product-card:last-child {
  grid-column: 2;
  /* Ensure it only takes up one column width */
  max-width: calc((100% - 2 * var(--space-6)) / 3);
  /* Left-align the product card within its column */
  justify-self: start;
}

.product-header {
  display: flex;
  justify-content: space-between;
  align-items: flex-start;
  margin-bottom: var(--space-3);
}

.product-name {
  font-size: var(--text-xl);
  font-weight: var(--font-bold);
  color: var(--secondary-800);
  margin-bottom: var(--space-4);
  line-height: var(--leading-snug);
}

.product-description {
  color: var(--secondary-600);
  line-height: var(--leading-relaxed);
  margin-bottom: var(--space-6);
  font-size: var(--text-base);
}

.company-badge {
  background: var(--primary-100);
  color: var(--primary-700);
  padding: var(--space-1) var(--space-3);
  border-radius: var(--radius-full);
  font-size: var(--text-xs);
  font-weight: var(--font-semibold);
}

.product-category {
  background: var(--accent-100);
  color: var(--accent-700);
  padding: var(--space-1) var(--space-3);
  border-radius: var(--radius-full);
  font-size: var(--text-xs);
  font-weight: var(--font-semibold);
}

.product-features-preview,
.product-audience-preview {
  margin-bottom: var(--space-4);
}

.features-preview,
.audience-preview {
  display: flex;
  flex-wrap: wrap;
  gap: var(--space-2);
  margin-top: var(--space-2);
}

.feature-tag {
  background: var(--accent-50);
  color: var(--accent-700);
  padding: var(--space-1) var(--space-2);
  border-radius: var(--radius-md);
  font-size: var(--text-xs);
  font-weight: var(--font-medium);
  border: 1px solid var(--accent-200);
}

.feature-more,
.audience-more {
  background: var(--secondary-100);
  color: var(--secondary-600);
  padding: var(--space-1) var(--space-2);
  border-radius: var(--radius-md);
  font-size: var(--text-xs);
  font-weight: var(--font-medium);
  font-style: italic;
}

.product-footer {
  margin-top: var(--space-4);
  padding-top: var(--space-4);
  border-top: 1px solid var(--secondary-200);
  text-align: center;
}

.view-details {
  color: var(--primary-600);
  font-weight: var(--font-semibold);
  font-size: var(--text-sm);
  transition: var(--transition-normal);
}

.product-card:hover .view-details {
  color: var(--primary-700);
  transform: translateX(4px);
}

/* Features and Audience */
.features-section,
.audience-section {
  margin-bottom: var(--space-6);
}

.section-title {
  font-weight: var(--font-semibold);
  color: var(--secondary-800);
  margin-bottom: var(--space-3);
  font-size: var(--text-lg);
}

.features-list {
  display: grid;
  gap: var(--space-2);
}

.feature-item {
  background: var(--accent-50);
  padding: var(--space-3) var(--space-4);
  border-radius: var(--radius-lg);
  font-size: var(--text-sm);
  color: var(--secondary-700);
  position: relative;
  padding-left: var(--space-8);
  border: 1px solid var(--accent-200);
}

.feature-item::before {
  content: "✓";
  position: absolute;
  left: var(--space-3);
  color: var(--accent-600);
  font-weight: var(--font-bold);
  font-size: var(--text-base);
}

.audience-tags {
  display: flex;
  flex-wrap: wrap;
  gap: var(--space-2);
}

.audience-tag {
  background: linear-gradient(135deg, var(--primary-500), var(--primary-700));
  color: var(--white);
  padding: var(--space-2) var(--space-4);
  border-radius: var(--radius-full);
  font-size: var(--text-sm);
  font-weight: var(--font-medium);
}

/* Buttons */
.expand-btn {
  background: linear-gradient(135deg, var(--primary-brand), var(--primary-700));
  color: var(--white);
  border: none;
  padding: var(--space-4) var(--space-6);
  border-radius: var(--radius-full);
  cursor: pointer;
  font-weight: var(--font-semibold);
  transition: var(--transition-normal);
  width: 100%;
  font-size: var(--text-base);
  justify-content: center;
}

.expand-btn:hover {
  transform: translateY(-2px);
  box-shadow: var(--shadow-lg);
  background: linear-gradient(135deg, var(--primary-700), var(--primary-800));
}

/* Modal */
.modal {
  position: fixed;
  top: 0;
  left: 0;
  width: 100%;
  height: 100%;
  background: rgba(0, 0, 0, 0.5);
  backdrop-filter: blur(4px);
  z-index: var(--z-modal);
  display: flex;
  align-items: center;
  justify-content: center;
  padding: var(--space-6);
}

.modal-content {
  background: var(--white);
  border-radius: var(--radius-2xl);
  max-width: 800px;
  width: 100%;
  max-height: 90vh;
  overflow-y: auto;
  position: relative;
  box-shadow: var(--shadow-2xl);
  border: 1px solid var(--secondary-200);
}

.modal-header {
  background: linear-gradient(135deg, var(--primary-600), var(--primary-800));
  color: var(--white);
  padding: var(--space-8);
  border-radius: var(--radius-2xl) var(--radius-2xl) 0 0;
  position: relative;
}

.close-btn {
  position: absolute;
  top: var(--space-4);
  right: var(--space-6);
  background: none;
  border: none;
  color: var(--white);
  font-size: var(--text-2xl);
  cursor: pointer;
  width: 40px;
  height: 40px;
  border-radius: var(--radius-full);
  display: flex;
  align-items: center;
  justify-content: center;
  transition: var(--transition-normal);
}

.close-btn:hover {
  background-color: rgba(255, 255, 255, 0.2);
}

.modal-body {
  padding: var(--space-8);
}

/* No Results */
.no-results {
  text-align: center;
  padding: var(--space-16) var(--space-6);
  color: var(--secondary-500);
}

.no-results h3 {
  font-size: var(--text-2xl);
  margin-bottom: var(--space-3);
  color: var(--secondary-700);
}

/* Loading */
.loading {
  text-align: center;
  padding: var(--space-16) var(--space-6);
  color: var(--secondary-500);
}

/* Error State */
.error-state {
  text-align: center;
  padding: var(--space-16) var(--space-6);
  color: var(--secondary-500);
}

.error-state h3 {
  font-size: var(--text-2xl);
  margin-bottom: var(--space-3);
  color: var(--error);
}

.retry-button {
  padding: var(--space-3) var(--space-6);
  background: var(--primary-600);
  color: var(--white);
  border: none;
  border-radius: var(--radius-lg);
  font-size: var(--text-base);
  font-weight: var(--font-medium);
  cursor: pointer;
  margin-top: var(--space-4);
  transition: all 0.2s ease;
}

.retry-button:hover {
  background: var(--primary-700);
  transform: translateY(-1px);
}

.loading-spinner {
  position: fixed;
  top: 0;
  left: 0;
  width: 100vw;
  height: 100vh;
  display: flex;
  align-items: center;
  justify-content: center;
  background: rgba(255, 255, 255, 0.95);
  backdrop-filter: blur(4px);
  z-index: var(--z-modal);
}

.spinner-container {
  text-align: center;
  color: var(--secondary-600);
}

.spinner-icon {
  color: var(--primary-brand);
  animation: spin 1s linear infinite;
  margin-bottom: var(--space-4);
  transform-origin: center;
}

.spinner-container h3 {
  font-size: var(--text-2xl);
  font-weight: var(--font-semibold);
  margin-bottom: var(--space-2);
  color: var(--secondary-800);
}

.spinner-container p {
  font-size: var(--text-base);
  color: var(--secondary-600);
}

@keyframes spin {
  0% {
    transform: rotate(0deg);
  }
  100% {
    transform: rotate(360deg);
  }
}

@keyframes gradientShift {
  0% {
    background-position: 0% 50%;
  }
  25% {
    background-position: 100% 50%;
  }
  50% {
    background-position: 100% 100%;
  }
  75% {
    background-position: 0% 100%;
  }
  100% {
    background-position: 0% 50%;
  }
}

/* Animations */
.fade-in {
  animation: fadeIn 0.5s ease-in;
}

@keyframes fadeIn {
  from { 
    opacity: 0; 
    transform: translateY(20px); 
  }
  to { 
    opacity: 1; 
    transform: translateY(0); 
  }
}

/* Responsive Design */
@media (max-width: 1024px) {
  .products-grid,
  .companies-grid {
    grid-template-columns: repeat(2, 1fr);
  }
}

@media (max-width: 768px) {
  .container {
    padding: var(--space-4);
  }
  
  .header h1 {
    font-size: var(--text-3xl);
  }
  
  .header {
    padding: var(--space-6);
  }
  
  .header-nav {
    gap: var(--space-1);
  }
  
  .nav-button {
    padding: var(--space-2) var(--space-3);
    font-size: var(--text-xs);
  }
  
  .products-grid,
  .companies-grid {
    grid-template-columns: 1fr;
    gap: var(--space-4);
  }
  
  .filters {
    justify-content: center;
  }
  
  .filter-btn {
    padding: var(--space-2) var(--space-4);
    font-size: var(--text-sm);
  }
  
  .back-button {
    position: relative;
    top: auto;
    left: auto;
    margin-bottom: var(--space-4);
  }
  
  .nav-menu {
    padding: var(--space-3) var(--space-4);
    justify-content: space-between;
  }
  
  .nav-links {
    gap: var(--space-3);
  }
  
  .nav-link {
    padding: var(--space-2) var(--space-3);
    font-size: var(--text-sm);
  }
  
  .brand-logo {
    height: 24px;
  }
  
  .modal {
    padding: var(--space-4);
  }
  
  .modal-content {
    max-height: 95vh;
  }
}

@media (max-width: 480px) {
  .container {
    padding: var(--space-3);
  }
  
  .header h1 {
    font-size: var(--text-2xl);
  }
  
  .company-selector h2 {
    font-size: var(--text-2xl);
  }
  
  .company-header-section h2 {
    font-size: var(--text-2xl);
  }
  
  .product-card,
  .company-card {
    padding: var(--space-6);
  }
}

/* Icon-Text Alignment Utilities */
.icon-text-container {
  display: flex;
  align-items: center;
  gap: var(--space-2);
}

.icon-text-container.icon-text-large {
  gap: var(--space-3);
}

.icon-text-container.icon-text-small {
  gap: var(--space-1);
}

.icon-text-container.icon-text-vertical {
  flex-direction: column;
  align-items: center;
  gap: var(--space-1);
}

/* Icon alignment for different text sizes */
.icon-text-container .icon {
  flex-shrink: 0;
  display: flex;
  align-items: center;
  justify-content: center;
}

/* Ensure icons align with text baseline */
.icon-text-container svg {
  vertical-align: middle;
}

/* Specific component adjustments */
.product-stats .stat-item {
  display: flex;
  align-items: center;
  gap: var(--space-2);
}

.company-stats .stat-item {
  display: flex;
  align-items: center;
  gap: var(--space-2);
  color: var(--secondary-600);
  font-size: var(--text-sm);
  font-weight: var(--font-medium);
}

.company-stats .stat-item .icon {
  color: var(--primary-500);
  flex-shrink: 0;
}

.filters-header {
  display: flex;
  align-items: center;
  gap: var(--space-2);
  margin-bottom: var(--space-4);
}

.search-results-info {
  display: flex;
  align-items: center;
  gap: var(--space-2);
}

/* Ensure proper alignment for section headers */
.product-features-section h2,
.product-audience-section h2 {
  display: flex;
  align-items: center;
  gap: var(--space-3);
}

/* Modal info headers */
.info-header {
  display: flex;
  align-items: center;
  gap: var(--space-2);
  margin-bottom: var(--space-4);
}

/* Focus states for accessibility */
.filter-btn:focus,
.metric-option:focus,
.search-bar:focus,
.back-button:focus,
.expand-btn:focus,
.close-btn:focus {
  outline: 2px solid var(--primary-500);
  outline-offset: 2px;
}

.nav-link:focus {
  outline: none;
}

/* High contrast mode support */
@media (prefers-contrast: high) {
  :root {
    --primary-500: #1d4ed8;
    --secondary-800: #000000;
    --secondary-600: #333333;
  }
}

/* Product Detail Page */
.product-detail {
  max-width: 1200px;
  margin: 0 auto;
}

.product-detail-content {
  display: grid;
  grid-template-columns: 2fr 1fr;
  gap: var(--space-8);
  margin-bottom: var(--space-8);
}

.product-detail-main {
  display: flex;
  flex-direction: column;
  gap: var(--space-8);
}

.product-description-section,
.product-features-section,
.product-audience-section {
  background: var(--white);
  border-radius: var(--radius-2xl);
  padding: var(--space-8);
  box-shadow: var(--shadow-lg);
  border: 1px solid var(--secondary-200);
}

.product-faqs-section {
  background: var(--white);
  border-radius: var(--radius-2xl);
  padding: var(--space-8);
  box-shadow: var(--shadow-lg);
  border: 1px solid var(--secondary-200);
}

.product-description-section h2,
.product-features-section h2,
.product-audience-section h2,
.product-faqs-section h2 {
  display: flex;
  align-items: center;
  gap: var(--space-3);
  font-size: var(--text-2xl);
  font-weight: var(--font-bold);
  color: var(--secondary-800);
  margin-bottom: var(--space-6);
}

.product-description-full {
  font-size: var(--text-lg);
  line-height: var(--leading-relaxed);
  color: var(--secondary-700);
}

.features-grid,
.audience-grid {
  display: grid;
  gap: var(--space-4);
}

.feature-item-full,
.audience-item-full {
  display: flex;
  align-items: center;
  gap: var(--space-3);
  padding: var(--space-4);
  background: var(--accent-50);
  border-radius: var(--radius-lg);
  border: 1px solid var(--accent-200);
  transition: var(--transition-normal);
}

.feature-item-full:hover,
.audience-item-full:hover {
  background: var(--accent-100);
  transform: translateX(4px);
}

.feature-icon {
  color: var(--accent-600);
  flex-shrink: 0;
}

.audience-icon {
  color: var(--primary-600);
  flex-shrink: 0;
}

.product-detail-sidebar {
  display: flex;
  flex-direction: column;
  gap: var(--space-6);
}

.product-info-card,
.product-pricing-card {
  background: var(--white);
  border-radius: var(--radius-2xl);
  padding: var(--space-6);
  box-shadow: var(--shadow-lg);
  border: 1px solid var(--secondary-200);
}

.product-info-card h3,
.product-pricing-card h3 {
  font-size: var(--text-xl);
  font-weight: var(--font-bold);
  color: var(--secondary-800);
  margin-bottom: var(--space-4);
}

.info-item {
  display: flex;
  justify-content: space-between;
  align-items: center;
  padding: var(--space-3) 0;
  border-bottom: 1px solid var(--secondary-200);
}

.info-item:last-child {
  border-bottom: none;
}

.info-label {
  font-weight: var(--font-medium);
  color: var(--secondary-600);
}

.info-value {
  font-weight: var(--font-semibold);
  color: var(--secondary-800);
}

.pricing-info {
  text-align: center;
}

.pricing-model {
  font-size: var(--text-lg);
  font-weight: var(--font-semibold);
  color: var(--primary-600);
  margin-bottom: var(--space-2);
  text-transform: capitalize;
}

.pricing-price {
  font-size: var(--text-base);
  color: var(--secondary-600);
}

.product-actions {
  display: flex;
  flex-direction: column;
  gap: var(--space-3);
}

.contact-button,
.learn-more-button {
  padding: var(--space-4) var(--space-6);
  border-radius: var(--radius-lg);
  font-weight: var(--font-semibold);
  font-size: var(--text-base);
  transition: var(--transition-normal);
  border: 2px solid transparent;
  cursor: pointer;
}

.contact-button {
  background: var(--primary-600);
  color: var(--white);
  border-color: var(--primary-600);
}

.contact-button:hover {
  background: var(--primary-700);
  border-color: var(--primary-700);
  transform: translateY(-2px);
  box-shadow: var(--shadow-lg);
}

.learn-more-button {
  background: var(--white);
  color: var(--primary-600);
  border-color: var(--primary-600);
}

.learn-more-button:hover {
  background: var(--primary-50);
  transform: translateY(-2px);
  box-shadow: var(--shadow-lg);
}

/* Related FAQs Styles */
.related-faqs {
  display: flex;
  flex-direction: column;
  gap: var(--space-6);
}

.faq-group h3 {
  color: var(--secondary-700);
  margin-bottom: var(--space-4);
  font-size: var(--text-lg);
  font-weight: var(--font-semibold);
}

.related-faq-item {
  background: var(--accent-50);
  border: 1px solid var(--accent-200);
  border-radius: var(--radius-lg);
  padding: var(--space-4);
  transition: var(--transition-normal);
}

.related-faq-item:hover {
  background: var(--accent-100);
  border-color: var(--accent-300);
  transform: translateY(-2px);
  box-shadow: var(--shadow-md);
}

.faq-question h4 {
  color: var(--secondary-800);
  margin-bottom: var(--space-2);
  font-size: var(--text-base);
  font-weight: var(--font-semibold);
}

.faq-answer {
  color: var(--secondary-600);
  line-height: var(--leading-relaxed);
  margin-bottom: var(--space-3);
}

.faq-keywords {
  display: flex;
  gap: var(--space-2);
  flex-wrap: wrap;
}

.faq-keyword {
  background: rgba(59, 130, 246, 0.1);
  color: var(--primary-600);
  padding: var(--space-1) var(--space-2);
  border-radius: var(--radius-sm);
  font-size: var(--text-xs);
  font-weight: var(--font-medium);
  border: 1px solid rgba(59, 130, 246, 0.2);
}

/* Responsive Design for Product Detail */
@media (max-width: 768px) {
  .product-detail-content {
    grid-template-columns: 1fr;
    gap: var(--space-6);
  }
  
  .product-actions {
    flex-direction: row;
  }
  
  .contact-button,
  .learn-more-button {
    flex: 1;
  }
}

/* =============================================
   COMPANY ANALYSIS NAVIGATION STYLES
   ============================================= */

.company-analysis-nav {
  margin-bottom: var(--space-8);
  text-align: center;
}

.company-analysis-nav h2 {
  font-size: var(--text-2xl);
  font-weight: var(--font-bold);
  color: var(--secondary-900);
  margin-bottom: var(--space-6);
}

.analysis-nav-tabs {
  display: flex;
  justify-content: center;
  gap: var(--space-2);
  margin: 0 auto;
  background: var(--secondary-100);
  padding: var(--space-2);
  border-radius: var(--radius-2xl);
  max-width: 800px;
}

.analysis-nav-tabs .nav-tab {
  flex: 1;
  display: flex;
  align-items: center;
  justify-content: center;
  gap: var(--space-2);
  padding: var(--space-3) var(--space-4);
  background: transparent;
  border: none;
  font-size: var(--text-sm);
  font-weight: var(--font-medium);
  color: var(--secondary-600);
  cursor: pointer;
  border-radius: var(--radius-xl);
  transition: all 0.3s ease;
  position: relative;
  white-space: nowrap;
}

.analysis-nav-tabs .nav-tab:hover {
  color: var(--primary-600);
  background-color: rgba(255, 255, 255, 0.7);
  transform: translateY(-1px);
}

.analysis-nav-tabs .nav-tab.active {
  color: var(--primary-600);
  background-color: var(--white);
  box-shadow: var(--shadow-md);
  font-weight: var(--font-semibold);
}

.analysis-nav-tabs .comparison-btn {
  background: var(--accent-100);
  color: var(--accent-700);
  border: 1px solid var(--accent-200);
}

.analysis-nav-tabs .comparison-btn:hover {
  background: var(--accent-200);
  color: var(--accent-800);
}

/* Product Grid Analysis Button */
.product-footer {
  display: flex;
  justify-content: space-between;
  align-items: center;
  margin-top: var(--space-4);
  padding-top: var(--space-3);
  border-top: 1px solid var(--secondary-200);
}

.analysis-button {
  display: flex;
  align-items: center;
  gap: var(--space-1);
  padding: var(--space-1) var(--space-3);
  background: var(--primary-100);
  color: var(--primary-700);
  border: 1px solid var(--primary-200);
  border-radius: var(--radius-lg);
  font-size: var(--text-xs);
  font-weight: var(--font-medium);
  cursor: pointer;
  transition: all 0.2s ease;
}

.analysis-button:hover {
  background: var(--primary-200);
  color: var(--primary-800);
  transform: translateY(-1px);
  box-shadow: var(--shadow-sm);
}

/* Responsive Navigation */
@media (max-width: 768px) {
  .analysis-nav-tabs {
    flex-direction: column;
    gap: var(--space-2);
    max-width: 100%;
  }
  
  .analysis-nav-tabs .nav-tab {
    padding: var(--space-2) var(--space-4);
    border-radius: var(--radius-lg);
  }
  
  .product-footer {
    flex-direction: column;
    gap: var(--space-2);
    align-items: stretch;
  }
  
  .analysis-button {
    justify-content: center;
  }
}

/* =============================================
   MARKET ANALYSIS STYLES
   ============================================= */

/* Market Analysis Main Container */
.market-analysis {
  max-width: 1200px;
  margin: 0 auto;
  padding: var(--space-6);
  background: var(--white);
}

.analysis-header {
  text-align: center;
  margin-bottom: var(--space-8);
}

.analysis-header h2 {
  font-size: var(--text-3xl);
  font-weight: var(--font-bold);
  color: var(--secondary-900);
  margin-bottom: var(--space-2);
}

.company-name {
  font-size: var(--text-xl);
  color: var(--primary-600);
  font-weight: var(--font-semibold);
  margin: var(--space-2) 0;
}

.industry-badge {
  display: inline-block;
  padding: var(--space-2) var(--space-4);
  background: var(--primary-100);
  color: var(--primary-700);
  border-radius: var(--radius-full);
  font-size: var(--text-sm);
  font-weight: var(--font-medium);
}

/* Analysis Navigation */
.analysis-nav {
  display: flex;
  justify-content: center;
  gap: var(--space-4);
  margin-bottom: var(--space-8);
  border-bottom: 2px solid var(--secondary-200);
  padding-bottom: 0;
}

.nav-tab {
  display: flex;
  align-items: center;
  gap: var(--space-2);
  padding: var(--space-4) var(--space-6);
  background: none;
  border: none;
  font-size: var(--text-base);
  font-weight: var(--font-medium);
  color: var(--secondary-600);
  cursor: pointer;
  border-radius: var(--radius-lg) var(--radius-lg) 0 0;
  transition: all 0.2s ease;
  position: relative;
}

.nav-tab:hover {
  color: var(--primary-600);
  background-color: var(--primary-50);
}

.nav-tab.active {
  color: var(--primary-600);
  background-color: var(--white);
  border-bottom: 3px solid var(--primary-600);
  font-weight: var(--font-semibold);
}

/* Analysis Content */
.analysis-content {
  background: var(--white);
  border-radius: var(--radius-2xl);
  padding: var(--space-8);
  box-shadow: var(--shadow-lg);
  border: 1px solid var(--secondary-200);
}

/* Market Overview Styles */
.market-overview {
  display: grid;
  gap: var(--space-8);
}

.market-metrics h3,
.market-trends h3,
.major-competitors h3,
.recommendations h3 {
  font-size: var(--text-2xl);
  font-weight: var(--font-semibold);
  color: var(--secondary-900);
  margin-bottom: var(--space-6);
  display: flex;
  align-items: center;
  gap: var(--space-3);
}

.metrics-grid {
  display: grid;
  grid-template-columns: repeat(auto-fit, minmax(250px, 1fr));
  gap: var(--space-6);
}

.metric-card {
  display: flex;
  align-items: center;
  gap: var(--space-4);
  padding: var(--space-6);
  background: var(--secondary-50);
  border-radius: var(--radius-xl);
  border: 1px solid var(--secondary-200);
  transition: all 0.2s ease;
}

.metric-card:hover {
  transform: translateY(-2px);
  box-shadow: var(--shadow-lg);
}

.metric-icon {
  font-size: var(--text-2xl);
  width: 48px;
  height: 48px;
  display: flex;
  align-items: center;
  justify-content: center;
  background: var(--primary-100);
  border-radius: var(--radius-lg);
}

.metric-content {
  display: flex;
  flex-direction: column;
}

.metric-label {
  font-size: var(--text-sm);
  color: var(--secondary-600);
  font-weight: var(--font-medium);
}

.metric-value {
  font-size: var(--text-xl);
  color: var(--secondary-900);
  font-weight: var(--font-bold);
}

/* Trends */
.trends-list {
  display: grid;
  gap: var(--space-3);
}

.trend-item {
  display: flex;
  align-items: center;
  gap: var(--space-3);
  padding: var(--space-4);
  background: var(--secondary-50);
  border-radius: var(--radius-lg);
  border: 1px solid var(--secondary-200);
}

.trend-icon {
  color: var(--accent-600);
  font-size: var(--text-lg);
}

.trend-text {
  color: var(--secondary-700);
  font-weight: var(--font-medium);
}

/* Competitors Grid */
.competitors-grid {
  display: grid;
  grid-template-columns: repeat(auto-fit, minmax(350px, 1fr));
  gap: var(--space-6);
}

.competitor-card {
  background: var(--secondary-50);
  border-radius: var(--radius-xl);
  padding: var(--space-6);
  border: 1px solid var(--secondary-200);
  transition: all 0.2s ease;
}

.competitor-card:hover {
  transform: translateY(-2px);
  box-shadow: var(--shadow-xl);
  border-color: var(--primary-200);
}

.competitor-header {
  display: flex;
  justify-content: space-between;
  align-items: center;
  margin-bottom: var(--space-4);
}

.competitor-header h4 {
  font-size: var(--text-xl);
  font-weight: var(--font-semibold);
  color: var(--secondary-900);
  margin: 0;
}

.market-share {
  padding: var(--space-2) var(--space-3);
  background: var(--primary-600);
  color: var(--white);
  border-radius: var(--radius-full);
  font-size: var(--text-sm);
  font-weight: var(--font-semibold);
}

.competitor-info {
  margin-bottom: var(--space-4);
}

.competitor-info p {
  margin: var(--space-1) 0;
  font-size: var(--text-sm);
  color: var(--secondary-600);
}

.competitor-analysis {
  display: grid;
  grid-template-columns: 1fr 1fr;
  gap: var(--space-4);
}

.strengths,
.weaknesses {
  background: var(--white);
  border-radius: var(--radius-lg);
  padding: var(--space-4);
  border: 1px solid var(--secondary-200);
}

.strengths h5 {
  color: var(--accent-600);
  font-size: var(--text-sm);
  font-weight: var(--font-semibold);
  margin-bottom: var(--space-2);
  text-transform: uppercase;
  letter-spacing: 0.5px;
}

.weaknesses h5 {
  color: var(--error);
  font-size: var(--text-sm);
  font-weight: var(--font-semibold);
  margin-bottom: var(--space-2);
  text-transform: uppercase;
  letter-spacing: 0.5px;
}

.strengths ul,
.weaknesses ul {
  list-style: none;
  margin: 0;
  padding: 0;
}

.strengths li,
.weaknesses li {
  font-size: var(--text-xs);
  color: var(--secondary-700);
  margin-bottom: var(--space-1);
}

/* Recommendations */
.recommendations-list {
  display: grid;
  gap: var(--space-3);
}

.recommendation-item {
  display: flex;
  align-items: center;
  gap: var(--space-3);
  padding: var(--space-4);
  background: var(--accent-50);
  border-radius: var(--radius-lg);
  border: 1px solid var(--accent-200);
}

.recommendation-icon {
  color: var(--accent-600);
  font-size: var(--text-lg);
}

.recommendation-text {
  color: var(--secondary-700);
  font-weight: var(--font-medium);
}

/* Competitive Position Styles */
.competitive-position {
  display: grid;
  gap: var(--space-8);
}

.position-score {
  text-align: center;
}

.score-display {
  display: flex;
  align-items: center;
  justify-content: center;
  gap: var(--space-6);
  margin-top: var(--space-6);
}

.score-circle {
  display: flex;
  flex-direction: column;
  align-items: center;
  justify-content: center;
  width: 120px;
  height: 120px;
  background: var(--primary-100);
  border-radius: 50%;
  border: 4px solid var(--primary-600);
}

.score-value {
  font-size: var(--text-4xl);
  font-weight: var(--font-bold);
  color: var(--primary-600);
}

.score-max {
  font-size: var(--text-lg);
  color: var(--secondary-600);
}

.score-details {
  text-align: left;
}

.market-segment {
  font-size: var(--text-lg);
  font-weight: var(--font-semibold);
  color: var(--secondary-900);
  margin-bottom: var(--space-1);
}

.market-presence {
  font-size: var(--text-base);
  color: var(--secondary-600);
}

/* Competitive Advantages & Improvements */
.competitive-advantages,
.improvement-areas {
  background: var(--secondary-50);
  border-radius: var(--radius-xl);
  padding: var(--space-6);
  border: 1px solid var(--secondary-200);
}

.advantages-list,
.improvement-list {
  display: grid;
  gap: var(--space-3);
}

.advantage-item,
.improvement-item {
  display: flex;
  align-items: center;
  gap: var(--space-3);
  padding: var(--space-3);
  background: var(--white);
  border-radius: var(--radius-lg);
  border: 1px solid var(--secondary-200);
}

.advantage-icon {
  color: var(--accent-600);
  font-size: var(--text-lg);
}

.improvement-icon {
  color: var(--warning);
  font-size: var(--text-lg);
}

/* SWOT Analysis */
.swot-analysis {
  display: grid;
  grid-template-columns: 1fr 1fr;
  gap: var(--space-6);
}

.opportunities,
.threats {
  background: var(--secondary-50);
  border-radius: var(--radius-xl);
  padding: var(--space-6);
  border: 1px solid var(--secondary-200);
}

.opportunities-list,
.threats-list {
  display: grid;
  gap: var(--space-3);
}

.opportunity-item,
.threat-item {
  display: flex;
  align-items: center;
  gap: var(--space-3);
  padding: var(--space-3);
  background: var(--white);
  border-radius: var(--radius-lg);
  border: 1px solid var(--secondary-200);
}

.opportunity-icon {
  color: var(--accent-600);
  font-size: var(--text-lg);
}

.threat-icon {
  color: var(--error);
  font-size: var(--text-lg);
}

/* Cross-selling Opportunities */
.cross-selling-opportunities {
  display: grid;
  gap: var(--space-8);
}

.group-overview {
  background: var(--secondary-50);
  border-radius: var(--radius-xl);
  padding: var(--space-6);
  border: 1px solid var(--secondary-200);
}

.group-info {
  margin: var(--space-4) 0;
}

.group-info p {
  margin: var(--space-2) 0;
  color: var(--secondary-700);
}

.companies-list {
  display: flex;
  flex-wrap: wrap;
  gap: var(--space-2);
  margin-top: var(--space-2);
}

.company-tag {
  padding: var(--space-1) var(--space-3);
  background: var(--primary-100);
  color: var(--primary-700);
  border-radius: var(--radius-full);
  font-size: var(--text-sm);
  font-weight: var(--font-medium);
  border: 1px solid var(--primary-200);
}

.opportunity-card {
  background: var(--white);
  border-radius: var(--radius-xl);
  padding: var(--space-6);
  border: 1px solid var(--secondary-200);
  box-shadow: var(--shadow-lg);
}

.opportunity-header h4 {
  font-size: var(--text-xl);
  font-weight: var(--font-semibold);
  color: var(--secondary-900);
  margin-bottom: var(--space-4);
}

.products-grid {
  display: grid;
  grid-template-columns: repeat(auto-fit, minmax(250px, 1fr));
  gap: var(--space-4);
  margin: var(--space-4) 0;
}

.product-opportunity {
  background: var(--secondary-50);
  border-radius: var(--radius-lg);
  padding: var(--space-4);
  border: 1px solid var(--secondary-200);
}

.product-header {
  display: flex;
  justify-content: space-between;
  align-items: center;
  margin-bottom: var(--space-2);
}

.product-name {
  font-weight: var(--font-semibold);
  color: var(--secondary-900);
}

.potential-badge {
  padding: var(--space-1) var(--space-2);
  border-radius: var(--radius-full);
  font-size: var(--text-xs);
  font-weight: var(--font-semibold);
  text-transform: uppercase;
}

.potential-badge.high {
  background: var(--accent-100);
  color: var(--accent-700);
}

.potential-badge.medium {
  background: var(--warning);
  color: var(--white);
}

.potential-badge.low {
  background: var(--secondary-200);
  color: var(--secondary-700);
}

.product-details {
  display: flex;
  justify-content: space-between;
  font-size: var(--text-sm);
  color: var(--secondary-600);
}

.strategies-list {
  display: grid;
  gap: var(--space-2);
  margin-top: var(--space-4);
}

.strategy-item {
  display: flex;
  align-items: center;
  gap: var(--space-2);
  padding: var(--space-2) var(--space-3);
  background: var(--white);
  border-radius: var(--radius-md);
  border: 1px solid var(--secondary-200);
  font-size: var(--text-sm);
}

.strategy-icon {
  color: var(--primary-600);
}

.no-opportunities {
  text-align: center;
  padding: var(--space-8);
  background: var(--secondary-50);
  border-radius: var(--radius-xl);
  border: 1px solid var(--secondary-200);
}

.suggestions {
  margin-top: var(--space-6);
  text-align: left;
}

.suggestions h4 {
  color: var(--secondary-900);
  margin-bottom: var(--space-3);
}

.suggestions ul {
  color: var(--secondary-700);
  line-height: var(--leading-relaxed);
}

/* Cross-selling Company Selector Styles - Scoped to avoid affecting other components */
.cross-selling-opportunities .section-header {
  display: flex;
  justify-content: space-between;
  align-items: center;
  margin-bottom: var(--space-6);
  flex-wrap: wrap;
  gap: var(--space-4);
}

.cross-selling-opportunities .company-selector {
  display: flex;
  align-items: center;
  gap: var(--space-2);
}

.cross-selling-opportunities .company-selector label {
  font-weight: var(--font-medium);
  color: var(--secondary-700);
  font-size: var(--text-sm);
}

.cross-selling-opportunities .company-dropdown {
  padding: var(--space-2) var(--space-3);
  border: 1px solid var(--secondary-300);
  border-radius: var(--radius-md);
  background: var(--white);
  color: var(--secondary-900);
  font-size: var(--text-sm);
  min-width: 200px;
  cursor: pointer;
}

.cross-selling-opportunities .company-dropdown:focus {
  outline: none;
  border-color: var(--primary-500);
  box-shadow: 0 0 0 3px var(--primary-100);
}

/* Cross-selling Analysis Styles */
.cross-selling-analysis {
  display: grid;
  gap: var(--space-8);
  margin-top: var(--space-6);
}

.partnership-header {
  display: flex;
  justify-content: space-between;
  align-items: center;
  padding: var(--space-4) var(--space-6);
  background: var(--primary-50);
  border-radius: var(--radius-lg);
  border-left: 4px solid var(--primary-500);
}

.partnership-header h4 {
  margin: 0;
  color: var(--primary-900);
  font-size: var(--text-xl);
}

.partnership-type-badge {
  padding: var(--space-1) var(--space-3);
  border-radius: var(--radius-full);
  font-size: var(--text-xs);
  font-weight: var(--font-semibold);
  text-transform: uppercase;
  letter-spacing: 0.05em;
}

.partnership-type-badge.group-partnership {
  background: var(--success-100);
  color: var(--success-800);
}

.partnership-type-badge.strategic-partnership {
  background: var(--blue-100);
  color: var(--blue-800);
}

/* Products Table Styles */
.complementary-products-section,
.strategies-section {
  background: var(--white);
  border-radius: var(--radius-lg);
  padding: var(--space-6);
  border: 1px solid var(--secondary-200);
}

.complementary-products-section h5,
.strategies-section h5 {
  margin: 0 0 var(--space-4) 0;
  color: var(--secondary-900);
  font-size: var(--text-lg);
  font-weight: var(--font-semibold);
}

.products-table-container,
.strategies-table-container {
  overflow-x: auto;
  border-radius: var(--radius-md);
  border: 1px solid var(--secondary-200);
}

.cross-selling-products-table,
.collaboration-strategies-table {
  width: 100%;
  border-collapse: collapse;
  font-size: var(--text-sm);
}

.cross-selling-products-table thead,
.collaboration-strategies-table thead {
  background: var(--secondary-50);
}

.cross-selling-products-table th,
.collaboration-strategies-table th {
  padding: var(--space-3) var(--space-4);
  text-align: left;
  font-weight: var(--font-semibold);
  color: var(--secondary-700);
  border-bottom: 2px solid var(--secondary-200);
  white-space: nowrap;
}

.cross-selling-products-table td,
.collaboration-strategies-table td {
  padding: var(--space-3) var(--space-4);
  border-bottom: 1px solid var(--secondary-100);
  vertical-align: middle;
}

.cross-selling-products-table tbody tr:hover,
.collaboration-strategies-table tbody tr:hover {
  background: var(--secondary-25);
}

/* Product Table Cell Styles */
.product-name-cell .product-name {
  font-weight: var(--font-medium);
  color: var(--secondary-900);
  display: block;
}

.category-cell .category-badge {
  display: inline-block;
  padding: var(--space-1) var(--space-2);
  background: var(--secondary-100);
  color: var(--secondary-700);
  border-radius: var(--radius-md);
  font-size: var(--text-xs);
  font-weight: var(--font-medium);
}

.potential-cell .potential-indicator {
  display: flex;
  align-items: center;
  gap: var(--space-1);
  font-weight: var(--font-medium);
}

.potential-indicator.high {
  color: var(--error-700);
}

.potential-indicator.medium {
  color: var(--warning-700);
}

.potential-indicator.low {
  color: var(--success-700);
}

.synergy-cell .synergy-score {
  display: flex;
  align-items: center;
  gap: var(--space-2);
}

.score-number {
  font-weight: var(--font-semibold);
  color: var(--secondary-900);
  min-width: 32px;
}

.score-bar {
  width: 60px;
  height: 6px;
  background: var(--secondary-200);
  border-radius: var(--radius-full);
  overflow: hidden;
}

.score-fill {
  height: 100%;
  background: linear-gradient(90deg, var(--success-500), var(--warning-500), var(--error-500));
  border-radius: var(--radius-full);
  transition: width 0.3s ease;
}

.opportunity-cell span {
  font-size: var(--text-xs);
  font-weight: var(--font-medium);
  padding: var(--space-1) var(--space-2);
  border-radius: var(--radius-md);
}

.opportunity-high {
  background: var(--error-100);
  color: var(--error-800);
}

.opportunity-medium {
  background: var(--warning-100);
  color: var(--warning-800);
}

.opportunity-low {
  background: var(--success-100);
  color: var(--success-800);
}

/* Strategy Table Cell Styles */
.strategy-cell {
  display: flex;
  align-items: center;
  gap: var(--space-2);
}

.strategy-icon {
  font-size: var(--text-base);
}

.strategy-text {
  color: var(--secondary-900);
  line-height: var(--leading-relaxed);
}

.implementation-cell {
  color: var(--secondary-700);
  font-weight: var(--font-medium);
}

.priority-cell span {
  font-size: var(--text-xs);
  font-weight: var(--font-medium);
  padding: var(--space-1) var(--space-2);
  border-radius: var(--radius-md);
}

.priority-high {
  background: var(--error-100);
  color: var(--error-800);
}

.priority-medium {
  background: var(--warning-100);
  color: var(--warning-800);
}

.priority-low {
  background: var(--success-100);
  color: var(--success-800);
}

/* No Data States */
.no-products,
.no-strategies {
  text-align: center;
  padding: var(--space-8);
  color: var(--secondary-600);
  font-style: italic;
}

/* =============================================
   MARKET OVERVIEW TABLE STYLES
   ============================================= */

/* Market Summary Table */
.market-summary {
  background: var(--white);
  border-radius: var(--radius-lg);
  padding: var(--space-6);
  border: 1px solid var(--secondary-200);
  margin-bottom: var(--space-6);
}

.market-summary h3 {
  margin: 0 0 var(--space-4) 0;
  color: var(--secondary-900);
  font-size: var(--text-lg);
  font-weight: var(--font-semibold);
}

.market-summary-table-container {
  overflow-x: auto;
  border-radius: var(--radius-md);
  border: 1px solid var(--secondary-200);
}

.market-summary-table {
  width: 100%;
  border-collapse: collapse;
  font-size: var(--text-sm);
}

.market-summary-table thead {
  background: linear-gradient(135deg, var(--primary-50), var(--primary-100));
}

.market-summary-table th {
  padding: var(--space-4);
  text-align: left;
  font-weight: var(--font-semibold);
  color: var(--primary-800);
  border-bottom: 2px solid var(--primary-200);
}

.market-summary-table td {
  padding: var(--space-3) var(--space-4);
  border-bottom: 1px solid var(--secondary-100);
  vertical-align: middle;
}

.market-summary-table tbody tr:hover {
  background: var(--secondary-25);
}

.metric-name {
  display: flex;
  align-items: center;
  gap: var(--space-2);
  font-weight: var(--font-medium);
  color: var(--secondary-900);
}

.metric-icon {
  font-size: var(--text-lg);
}

.metric-value {
  font-weight: var(--font-semibold);
  color: var(--primary-600);
  font-size: var(--text-base);
}

.status-cell,
.trend-cell {
  text-align: center;
}

.status-badge {
  padding: var(--space-1) var(--space-3);
  border-radius: var(--radius-full);
  font-size: var(--text-xs);
  font-weight: var(--font-semibold);
}

.status-badge.expanding {
  background: var(--success-100);
  color: var(--success-800);
}

.status-badge.strong {
  background: var(--primary-100);
  color: var(--primary-800);
}

.status-badge.healthy {
  background: var(--success-100);
  color: var(--success-800);
}

.status-badge.growing {
  background: var(--warning-100);
  color: var(--warning-800);
}

.status-badge.competitive {
  background: var(--error-100);
  color: var(--error-800);
}

.trend-positive {
  color: var(--success-700);
  font-weight: var(--font-medium);
}

.trend-neutral {
  color: var(--secondary-600);
  font-weight: var(--font-medium);
}

/* Market Trends Analysis Table */
.market-trends-table {
  background: var(--white);
  border-radius: var(--radius-lg);
  padding: var(--space-6);
  border: 1px solid var(--secondary-200);
  margin-bottom: var(--space-6);
}

.market-trends-table h3 {
  margin: 0 0 var(--space-4) 0;
  color: var(--secondary-900);
  font-size: var(--text-lg);
  font-weight: var(--font-semibold);
}

.trends-table-container {
  overflow-x: auto;
  border-radius: var(--radius-md);
  border: 1px solid var(--secondary-200);
}

.trends-analysis-table {
  width: 100%;
  border-collapse: collapse;
  font-size: var(--text-sm);
}

.trends-analysis-table thead {
  background: linear-gradient(135deg, var(--warning-50), var(--warning-100));
}

.trends-analysis-table th {
  padding: var(--space-3) var(--space-4);
  text-align: left;
  font-weight: var(--font-semibold);
  color: var(--warning-800);
  border-bottom: 2px solid var(--warning-200);
}

.trends-analysis-table td {
  padding: var(--space-3) var(--space-4);
  border-bottom: 1px solid var(--secondary-100);
  vertical-align: middle;
}

.trends-analysis-table tbody tr:hover {
  background: var(--secondary-25);
}

.trend-description {
  display: flex;
  align-items: flex-start;
  gap: var(--space-2);
  line-height: var(--leading-relaxed);
}

.timeline-cell {
  font-weight: var(--font-medium);
  color: var(--secondary-700);
  text-align: center;
}

.opportunity-high {
  background: var(--error-100);
  color: var(--error-800);
  padding: var(--space-1) var(--space-2);
  border-radius: var(--radius-md);
  font-size: var(--text-xs);
  font-weight: var(--font-medium);
}

.opportunity-medium {
  background: var(--warning-100);
  color: var(--warning-800);
  padding: var(--space-1) var(--space-2);
  border-radius: var(--radius-md);
  font-size: var(--text-xs);
  font-weight: var(--font-medium);
}

.opportunity-low {
  background: var(--success-100);
  color: var(--success-800);
  padding: var(--space-1) var(--space-2);
  border-radius: var(--radius-md);
  font-size: var(--text-xs);
  font-weight: var(--font-medium);
}

/* Market Players Analysis */
.market-players-analysis {
  background: var(--white);
  border-radius: var(--radius-lg);
  padding: var(--space-6);
  border: 1px solid var(--secondary-200);
  margin-bottom: var(--space-6);
}

.market-players-analysis h3,
.market-players-analysis h4 {
  margin: 0 0 var(--space-4) 0;
  color: var(--secondary-900);
  font-size: var(--text-lg);
  font-weight: var(--font-semibold);
}

.players-table-container,
.competitor-details-table-container {
  overflow-x: auto;
  border-radius: var(--radius-md);
  border: 1px solid var(--secondary-200);
  margin-bottom: var(--space-6);
}

.market-players-table,
.competitor-details-table {
  width: 100%;
  border-collapse: collapse;
  font-size: var(--text-sm);
}

.market-players-table thead,
.competitor-details-table thead {
  background: linear-gradient(135deg, var(--blue-50), var(--blue-100));
}

.market-players-table th,
.competitor-details-table th {
  padding: var(--space-3) var(--space-4);
  text-align: left;
  font-weight: var(--font-semibold);
  color: var(--blue-800);
  border-bottom: 2px solid var(--blue-200);
}

.market-players-table td,
.competitor-details-table td {
  padding: var(--space-3) var(--space-4);
  border-bottom: 1px solid var(--secondary-100);
  vertical-align: middle;
}

.market-players-table tbody tr:hover,
.competitor-details-table tbody tr:hover {
  background: var(--secondary-25);
}

.player-rank {
  font-weight: var(--font-bold);
  color: var(--primary-600);
  text-align: center;
  width: 60px;
}

.company-title {
  font-weight: var(--font-semibold);
  color: var(--secondary-900);
}

.market-share-cell {
  min-width: 120px;
}

.share-display {
  display: flex;
  align-items: center;
  gap: var(--space-2);
}

.share-value {
  font-weight: var(--font-semibold);
  color: var(--primary-600);
  min-width: 40px;
}

.share-bar {
  flex: 1;
  height: 8px;
  background: var(--secondary-200);
  border-radius: var(--radius-full);
  overflow: hidden;
  min-width: 60px;
}

.share-fill {
  height: 100%;
  background: linear-gradient(90deg, var(--primary-400), var(--primary-600));
  border-radius: var(--radius-full);
  transition: width 0.3s ease;
}

.pricing-badge {
  padding: var(--space-1) var(--space-2);
  border-radius: var(--radius-md);
  font-size: var(--text-xs);
  font-weight: var(--font-medium);
  background: var(--secondary-100);
  color: var(--secondary-700);
}

.pricing-badge.subscription {
  background: var(--success-100);
  color: var(--success-800);
}

.pricing-badge.freemium {
  background: var(--warning-100);
  color: var(--warning-800);
}

.status-leader {
  background: var(--warning-100);
  color: var(--warning-800);
  padding: var(--space-1) var(--space-2);
  border-radius: var(--radius-md);
  font-size: var(--text-xs);
  font-weight: var(--font-semibold);
}

.status-strong {
  background: var(--success-100);
  color: var(--success-800);
  padding: var(--space-1) var(--space-2);
  border-radius: var(--radius-md);
  font-size: var(--text-xs);
  font-weight: var(--font-medium);
}

.status-emerging {
  background: var(--blue-100);
  color: var(--blue-800);
  padding: var(--space-1) var(--space-2);
  border-radius: var(--radius-md);
  font-size: var(--text-xs);
  font-weight: var(--font-medium);
}

/* Detailed Competitor Analysis */
.detailed-competitor-analysis {
  margin-top: var(--space-6);
}

.competitor-name-detail {
  font-weight: var(--font-semibold);
  color: var(--secondary-900);
}

.strengths-cell,
.weaknesses-cell {
  max-width: 250px;
}

.strengths-list,
.weaknesses-list {
  list-style: none;
  padding: 0;
  margin: 0;
}

.strengths-list li,
.weaknesses-list li {
  display: flex;
  align-items: flex-start;
  gap: var(--space-1);
  margin-bottom: var(--space-1);
  font-size: var(--text-xs);
  line-height: var(--leading-relaxed);
}

.strength-icon {
  color: var(--success-600);
  margin-top: 2px;
}

.weakness-icon {
  color: var(--error-600);
  margin-top: 2px;
}

.strategic-focus {
  color: var(--secondary-700);
  font-weight: var(--font-medium);
}

/* Strategic Recommendations Table */
.strategic-recommendations-table {
  background: var(--white);
  border-radius: var(--radius-lg);
  padding: var(--space-6);
  border: 1px solid var(--secondary-200);
}

.strategic-recommendations-table h3 {
  margin: 0 0 var(--space-4) 0;
  color: var(--secondary-900);
  font-size: var(--text-lg);
  font-weight: var(--font-semibold);
}

.recommendations-table-container {
  overflow-x: auto;
  border-radius: var(--radius-md);
  border: 1px solid var(--secondary-200);
}

.recommendations-analysis-table {
  width: 100%;
  border-collapse: collapse;
  font-size: var(--text-sm);
}

.recommendations-analysis-table thead {
  background: linear-gradient(135deg, var(--purple-50), var(--purple-100));
}

.recommendations-analysis-table th {
  padding: var(--space-3) var(--space-4);
  text-align: left;
  font-weight: var(--font-semibold);
  color: var(--purple-800);
  border-bottom: 2px solid var(--purple-200);
}

.recommendations-analysis-table td {
  padding: var(--space-3) var(--space-4);
  border-bottom: 1px solid var(--secondary-100);
  vertical-align: middle;
}

.recommendations-analysis-table tbody tr:hover {
  background: var(--secondary-25);
}

.priority-critical {
  background: var(--error-100);
  color: var(--error-800);
  padding: var(--space-1) var(--space-2);
  border-radius: var(--radius-md);
  font-size: var(--text-xs);
  font-weight: var(--font-semibold);
}

.priority-high {
  background: var(--warning-100);
  color: var(--warning-800);
  padding: var(--space-1) var(--space-2);
  border-radius: var(--radius-md);
  font-size: var(--text-xs);
  font-weight: var(--font-medium);
}

.priority-medium {
  background: var(--success-100);
  color: var(--success-800);
  padding: var(--space-1) var(--space-2);
  border-radius: var(--radius-md);
  font-size: var(--text-xs);
  font-weight: var(--font-medium);
}

.recommendation-text {
  display: flex;
  align-items: flex-start;
  gap: var(--space-2);
  line-height: var(--leading-relaxed);
}

.implementation-timeline {
  color: var(--secondary-700);
  font-weight: var(--font-medium);
}

.impact-major {
  background: var(--error-100);
  color: var(--error-800);
  padding: var(--space-1) var(--space-2);
  border-radius: var(--radius-md);
  font-size: var(--text-xs);
  font-weight: var(--font-medium);
}

.impact-significant {
  background: var(--warning-100);
  color: var(--warning-800);
  padding: var(--space-1) var(--space-2);
  border-radius: var(--radius-md);
  font-size: var(--text-xs);
  font-weight: var(--font-medium);
}

.impact-moderate {
  background: var(--success-100);
  color: var(--success-800);
  padding: var(--space-1) var(--space-2);
  border-radius: var(--radius-md);
  font-size: var(--text-xs);
  font-weight: var(--font-medium);
}

.resource-level {
  text-align: center;
  font-weight: var(--font-medium);
  color: var(--secondary-700);
}

/* =============================================
   COMPETITIVE POSITION TABLE STYLES
   ============================================= */

/* Position Summary Table */
.position-summary {
  background: var(--white);
  border-radius: var(--radius-lg);
  padding: var(--space-6);
  border: 1px solid var(--secondary-200);
  margin-bottom: var(--space-6);
}

.position-summary h3 {
  margin: 0 0 var(--space-4) 0;
  color: var(--secondary-900);
  font-size: var(--text-lg);
  font-weight: var(--font-semibold);
}

.summary-table-container {
  overflow-x: auto;
  border-radius: var(--radius-md);
  border: 1px solid var(--secondary-200);
}

.position-summary-table {
  width: 100%;
  border-collapse: collapse;
  font-size: var(--text-sm);
}

.position-summary-table tbody tr:nth-child(even) {
  background: var(--secondary-25);
}

.position-summary-table td {
  padding: var(--space-3) var(--space-4);
  border-bottom: 1px solid var(--secondary-100);
}

.metric-label {
  font-weight: var(--font-semibold);
  color: var(--secondary-700);
  width: 30%;
}

.metric-value {
  color: var(--secondary-900);
}

.score-display-inline {
  display: flex;
  align-items: center;
  gap: var(--space-2);
}

.score-display-inline .score-value {
  font-size: var(--text-lg);
  font-weight: var(--font-bold);
  color: var(--primary-600);
}

.score-display-inline .score-max {
  color: var(--secondary-600);
  font-size: var(--text-sm);
}

.score-bar-inline {
  width: 80px;
  height: 6px;
  background: var(--secondary-200);
  border-radius: var(--radius-full);
  overflow: hidden;
}

.score-fill-inline {
  height: 100%;
  background: linear-gradient(90deg, var(--success-500), var(--warning-500), var(--error-500));
  border-radius: var(--radius-full);
  transition: width 0.3s ease;
}

/* Competitive Analysis Tables */
.competitive-analysis-tables {
  display: grid;
  grid-template-columns: 1fr 1fr;
  gap: var(--space-6);
  margin-bottom: var(--space-6);
}

.advantages-table-section,
.improvements-table-section {
  background: var(--white);
  border-radius: var(--radius-lg);
  padding: var(--space-6);
  border: 1px solid var(--secondary-200);
}

.advantages-table-section h3,
.improvements-table-section h3 {
  margin: 0 0 var(--space-4) 0;
  color: var(--secondary-900);
  font-size: var(--text-lg);
  font-weight: var(--font-semibold);
}

.advantages-table-container,
.improvements-table-container {
  overflow-x: auto;
  border-radius: var(--radius-md);
  border: 1px solid var(--secondary-200);
}

.competitive-analysis-table {
  width: 100%;
  border-collapse: collapse;
  font-size: var(--text-sm);
}

.competitive-analysis-table thead {
  background: var(--secondary-50);
}

.competitive-analysis-table th {
  padding: var(--space-3) var(--space-4);
  text-align: left;
  font-weight: var(--font-semibold);
  color: var(--secondary-700);
  border-bottom: 2px solid var(--secondary-200);
}

.competitive-analysis-table td {
  padding: var(--space-3) var(--space-4);
  border-bottom: 1px solid var(--secondary-100);
  vertical-align: middle;
}

.competitive-analysis-table tbody tr:hover {
  background: var(--secondary-25);
}

.rank-cell {
  font-weight: var(--font-semibold);
  color: var(--primary-600);
  text-align: center;
  width: 60px;
}

.advantage-text,
.improvement-text {
  color: var(--secondary-900);
  line-height: var(--leading-relaxed);
}

.impact-cell,
.priority-cell {
  text-align: center;
  width: 80px;
}

.impact-high,
.priority-high {
  background: var(--error-100);
  color: var(--error-800);
  padding: var(--space-1) var(--space-2);
  border-radius: var(--radius-md);
  font-size: var(--text-xs);
  font-weight: var(--font-medium);
}

.impact-medium,
.priority-medium {
  background: var(--warning-100);
  color: var(--warning-800);
  padding: var(--space-1) var(--space-2);
  border-radius: var(--radius-md);
  font-size: var(--text-xs);
  font-weight: var(--font-medium);
}

.impact-low,
.priority-low {
  background: var(--success-100);
  color: var(--success-800);
  padding: var(--space-1) var(--space-2);
  border-radius: var(--radius-md);
  font-size: var(--text-xs);
  font-weight: var(--font-medium);
}

.urgency-cell {
  color: var(--secondary-700);
  font-weight: var(--font-medium);
  text-align: center;
}

/* Competitors Analysis Table */
.competitors-analysis {
  background: var(--white);
  border-radius: var(--radius-lg);
  padding: var(--space-6);
  border: 1px solid var(--secondary-200);
  margin-bottom: var(--space-6);
}

.competitors-analysis h3 {
  margin: 0 0 var(--space-4) 0;
  color: var(--secondary-900);
  font-size: var(--text-lg);
  font-weight: var(--font-semibold);
}

.competitors-table-container {
  overflow-x: auto;
  border-radius: var(--radius-md);
  border: 1px solid var(--secondary-200);
}

.competitors-table {
  width: 100%;
  border-collapse: collapse;
  font-size: var(--text-sm);
}

.competitors-table thead {
  background: var(--secondary-50);
}

.competitors-table th {
  padding: var(--space-3) var(--space-4);
  text-align: left;
  font-weight: var(--font-semibold);
  color: var(--secondary-700);
  border-bottom: 2px solid var(--secondary-200);
}

.competitors-table td {
  padding: var(--space-3) var(--space-4);
  border-bottom: 1px solid var(--secondary-100);
  vertical-align: middle;
}

.competitors-table tbody tr:hover {
  background: var(--secondary-25);
}

.competitor-name {
  font-weight: var(--font-medium);
  color: var(--secondary-900);
}

.products-count,
.categories-count {
  text-align: center;
  font-weight: var(--font-medium);
  color: var(--secondary-700);
}

.threat-level {
  text-align: center;
}

.threat-badge {
  padding: var(--space-1) var(--space-2);
  border-radius: var(--radius-md);
  font-size: var(--text-xs);
  font-weight: var(--font-medium);
}

.threat-badge.high {
  background: var(--error-100);
  color: var(--error-800);
}

.threat-badge.medium {
  background: var(--warning-100);
  color: var(--warning-800);
}

.threat-badge.low {
  background: var(--success-100);
  color: var(--success-800);
}

.overlap-score {
  text-align: center;
  color: var(--secondary-700);
  font-weight: var(--font-medium);
}

/* SWOT Analysis Table */
.swot-analysis-table {
  background: var(--white);
  border-radius: var(--radius-lg);
  padding: var(--space-6);
  border: 1px solid var(--secondary-200);
}

.swot-analysis-table h3 {
  margin: 0 0 var(--space-4) 0;
  color: var(--secondary-900);
  font-size: var(--text-lg);
  font-weight: var(--font-semibold);
}

.swot-table-container {
  overflow-x: auto;
  border-radius: var(--radius-md);
  border: 1px solid var(--secondary-200);
}

.swot-table {
  width: 100%;
  border-collapse: collapse;
  font-size: var(--text-sm);
}

.swot-table thead {
  background: var(--secondary-50);
}

.swot-header {
  padding: var(--space-4);
  text-align: center;
  font-weight: var(--font-semibold);
  color: var(--secondary-700);
  border-bottom: 2px solid var(--secondary-200);
  width: 50%;
}

.opportunities-header {
  border-right: 1px solid var(--secondary-200);
}

.swot-table td {
  padding: var(--space-4);
  border-bottom: 1px solid var(--secondary-100);
  vertical-align: top;
}

.opportunity-cell {
  border-right: 1px solid var(--secondary-100);
}

.swot-item {
  display: flex;
  align-items: flex-start;
  gap: var(--space-2);
}

.swot-icon {
  font-size: var(--text-base);
  margin-top: 2px;
}

.swot-text {
  color: var(--secondary-900);
  line-height: var(--leading-relaxed);
  flex: 1;
}

.empty-cell {
  color: var(--secondary-400);
  text-align: center;
  font-style: italic;
}

.swot-table tbody tr:nth-child(even) {
  background: var(--secondary-25);
}

/* Responsive design for company selector - Scoped */
@media (max-width: 768px) {
  .cross-selling-opportunities .section-header {
    flex-direction: column;
    align-items: stretch;
  }
  
  .cross-selling-opportunities .company-selector {
    justify-content: space-between;
  }
  
  .cross-selling-opportunities .company-dropdown {
    min-width: auto;
    flex: 1;
  }

  .partnership-header {
    flex-direction: column;
    align-items: flex-start;
    gap: var(--space-2);
  }

  .partnership-header h4 {
    font-size: var(--text-lg);
  }

  .cross-selling-products-table,
  .collaboration-strategies-table {
    font-size: var(--text-xs);
  }

  .cross-selling-products-table th,
  .collaboration-strategies-table th,
  .cross-selling-products-table td,
  .collaboration-strategies-table td {
    padding: var(--space-2) var(--space-3);
  }

  .synergy-cell .synergy-score {
    flex-direction: column;
    align-items: flex-start;
    gap: var(--space-1);
  }

  .score-bar {
    width: 40px;
  }
}

/* Market Overview Responsive Styles */
@media (max-width: 768px) {
  .market-summary,
  .market-trends-table,
  .market-players-analysis,
  .strategic-recommendations-table {
    padding: var(--space-4);
  }

  .market-summary-table,
  .trends-analysis-table,
  .market-players-table,
  .competitor-details-table,
  .recommendations-analysis-table {
    font-size: var(--text-xs);
  }

  .market-summary-table th,
  .market-summary-table td,
  .trends-analysis-table th,
  .trends-analysis-table td,
  .market-players-table th,
  .market-players-table td,
  .competitor-details-table th,
  .competitor-details-table td,
  .recommendations-analysis-table th,
  .recommendations-analysis-table td {
    padding: var(--space-2) var(--space-3);
  }

  .share-display {
    flex-direction: column;
    gap: var(--space-1);
    align-items: flex-start;
  }

  .share-bar {
    width: 100%;
    min-width: auto;
  }
}

/* Competitive Position Responsive Styles */
@media (max-width: 768px) {
  .competitive-analysis-tables {
    grid-template-columns: 1fr;
    gap: var(--space-4);
  }

  .position-summary,
  .advantages-table-section,
  .improvements-table-section,
  .competitors-analysis,
  .swot-analysis-table {
    padding: var(--space-4);
  }

  .competitive-analysis-table,
  .competitors-table,
  .swot-table {
    font-size: var(--text-xs);
  }

  .competitive-analysis-table th,
  .competitive-analysis-table td,
  .competitors-table th,
  .competitors-table td,
  .swot-table th,
  .swot-table td {
    padding: var(--space-2) var(--space-3);
  }
}

@media (max-width: 480px) {
  .complementary-products-section,
  .strategies-section {
    padding: var(--space-4);
  }

  .products-table-container,
  .strategies-table-container {
    margin: 0 calc(-1 * var(--space-4));
  }

  .cross-selling-products-table th:nth-child(4),
  .cross-selling-products-table td:nth-child(4),
  .cross-selling-products-table th:nth-child(5),
  .cross-selling-products-table td:nth-child(5) {
    display: none;
  }

  /* Hide some competitive position columns on very small screens */
  .competitive-analysis-table th:nth-child(3),
  .competitive-analysis-table td:nth-child(3) {
    display: none;
  }

  .competitors-table th:nth-child(3),
  .competitors-table td:nth-child(3),
  .competitors-table th:nth-child(5),
  .competitors-table td:nth-child(5) {
    display: none;
  }

  .swot-table {
    font-size: var(--text-xs);
  }

  .swot-item {
    flex-direction: column;
    gap: var(--space-1);
  }

  .swot-icon {
    align-self: flex-start;
  }

  /* Hide less critical columns on Market Overview tables for mobile */
  .market-summary-table th:nth-child(3),
  .market-summary-table td:nth-child(3) {
    display: none;
  }

  .trends-analysis-table th:nth-child(4),
  .trends-analysis-table td:nth-child(4),
  .trends-analysis-table th:nth-child(5),
  .trends-analysis-table td:nth-child(5) {
    display: none;
  }

  .market-players-table th:nth-child(4),
  .market-players-table td:nth-child(4),
  .market-players-table th:nth-child(5),
  .market-players-table td:nth-child(5) {
    display: none;
  }

  .competitor-details-table th:nth-child(3),
  .competitor-details-table td:nth-child(3),
  .competitor-details-table th:nth-child(4),
  .competitor-details-table td:nth-child(4) {
    display: none;
  }

  .recommendations-analysis-table th:nth-child(4),
  .recommendations-analysis-table td:nth-child(4),
  .recommendations-analysis-table th:nth-child(5),
  .recommendations-analysis-table td:nth-child(5) {
    display: none;
  }
}

/* =============================================
   PRODUCT ANALYSIS MODAL STYLES
   ============================================= */

.product-analysis-modal {
  position: fixed;
  top: 0;
  left: 0;
  right: 0;
  bottom: 0;
  background: rgba(0, 0, 0, 0.5);
  display: flex;
  align-items: center;
  justify-content: center;
  z-index: 1000;
  padding: var(--space-4);
}

.product-analysis-modal .modal-content {
  background: var(--white);
  border-radius: var(--radius-2xl);
  max-width: 1000px;
  max-height: 90vh;
  width: 100%;
  overflow: hidden;
  box-shadow: var(--shadow-2xl);
}

.modal-header {
  display: flex;
  justify-content: space-between;
  align-items: center;
  padding: var(--space-6);
  border-bottom: 1px solid var(--secondary-200);
  background: var(--secondary-50);
}

.header-info h2 {
  font-size: var(--text-2xl);
  font-weight: var(--font-bold);
  color: var(--secondary-900);
  margin: 0 0 var(--space-1) 0;
}

.header-info .product-name {
  font-size: var(--text-lg);
  color: var(--primary-600);
  font-weight: var(--font-semibold);
  margin: 0 0 var(--space-2) 0;
}

.category-badge {
  display: inline-block;
  padding: var(--space-1) var(--space-3);
  background: var(--primary-100);
  color: var(--primary-700);
  border-radius: var(--radius-full);
  font-size: var(--text-sm);
  font-weight: var(--font-medium);
}

.close-button {
  background: none;
  border: none;
  font-size: var(--text-2xl);
  color: var(--secondary-600);
  cursor: pointer;
  padding: var(--space-2);
  border-radius: var(--radius-lg);
  transition: all 0.2s ease;
}

.close-button:hover {
  background: var(--secondary-200);
  color: var(--secondary-900);
}

.analysis-body {
  padding: var(--space-6);
  max-height: 70vh;
  overflow-y: auto;
  display: grid;
  gap: var(--space-8);
}

/* Competitive Comparison */
.competitive-comparison h3 {
  font-size: var(--text-xl);
  font-weight: var(--font-semibold);
  color: var(--secondary-900);
  margin-bottom: var(--space-6);
}

.comparison-grid {
  display: grid;
  gap: var(--space-6);
}

.competitor-comparison {
  background: var(--secondary-50);
  border-radius: var(--radius-xl);
  padding: var(--space-6);
  border: 1px solid var(--secondary-200);
}

.competitor-header {
  display: flex;
  justify-content: space-between;
  align-items: center;
  margin-bottom: var(--space-4);
}

.competitor-header h4 {
  font-size: var(--text-lg);
  font-weight: var(--font-semibold);
  color: var(--secondary-900);
  margin: 0;
}

.competitive-score {
  text-align: center;
}

.score-label {
  display: block;
  font-size: var(--text-xs);
  color: var(--secondary-600);
  margin-bottom: var(--space-1);
}

.score-value {
  font-size: var(--text-lg);
  font-weight: var(--font-bold);
  color: var(--primary-600);
}

.feature-analysis {
  display: grid;
  grid-template-columns: 1fr 1fr 1fr;
  gap: var(--space-4);
}

.feature-overlap,
.unique-features,
.missing-features {
  background: var(--white);
  border-radius: var(--radius-lg);
  padding: var(--space-4);
  border: 1px solid var(--secondary-200);
}

.feature-overlap h5,
.unique-features h5,
.missing-features h5 {
  font-size: var(--text-sm);
  font-weight: var(--font-semibold);
  margin-bottom: var(--space-3);
}

.feature-overlap h5 {
  color: var(--secondary-700);
}

.unique-features h5 {
  color: var(--accent-600);
}

.missing-features h5 {
  color: var(--error);
}

.features-list {
  display: flex;
  flex-wrap: wrap;
  gap: var(--space-1);
}

.feature-tag {
  padding: var(--space-1) var(--space-2);
  border-radius: var(--radius-md);
  font-size: var(--text-xs);
  font-weight: var(--font-medium);
}

.feature-tag.unique {
  background: var(--accent-100);
  color: var(--accent-700);
}

.feature-tag.missing {
  background: #fee2e2;
  color: var(--error);
}

/* Pricing Analysis */
.pricing-analysis {
  background: var(--secondary-50);
  border-radius: var(--radius-xl);
  padding: var(--space-6);
  border: 1px solid var(--secondary-200);
}

.pricing-overview {
  display: grid;
  grid-template-columns: 1fr 1fr;
  gap: var(--space-6);
}

.current-pricing,
.pricing-recommendations {
  background: var(--white);
  border-radius: var(--radius-lg);
  padding: var(--space-4);
  border: 1px solid var(--secondary-200);
}

.pricing-info {
  display: flex;
  flex-direction: column;
  gap: var(--space-2);
  margin-top: var(--space-3);
}

.price-value {
  font-size: var(--text-2xl);
  font-weight: var(--font-bold);
  color: var(--primary-600);
}

.pricing-model,
.market-position {
  font-size: var(--text-sm);
  color: var(--secondary-600);
}

/* Differentiation Opportunities */
.differentiation-opportunities {
  background: var(--accent-50);
  border-radius: var(--radius-xl);
  padding: var(--space-6);
  border: 1px solid var(--accent-200);
}

.opportunities-grid {
  display: grid;
  grid-template-columns: repeat(auto-fit, minmax(300px, 1fr));
  gap: var(--space-4);
  margin-top: var(--space-4);
}

.opportunity-card {
  background: var(--white);
  border-radius: var(--radius-lg);
  padding: var(--space-4);
  border: 1px solid var(--secondary-200);
  display: flex;
  align-items: flex-start;
  gap: var(--space-3);
}

.opportunity-icon {
  font-size: var(--text-xl);
  color: var(--accent-600);
  margin-top: var(--space-1);
}

.opportunity-content h4 {
  font-size: var(--text-base);
  font-weight: var(--font-semibold);
  color: var(--secondary-900);
  margin: 0 0 var(--space-2) 0;
}

.opportunity-content p {
  font-size: var(--text-sm);
  color: var(--secondary-700);
  margin: 0;
  line-height: var(--leading-relaxed);
}

/* Product SWOT */
.product-swot {
  display: grid;
  grid-template-columns: 1fr 1fr;
  gap: var(--space-6);
}

.product-strengths,
.improvement-areas {
  background: var(--secondary-50);
  border-radius: var(--radius-xl);
  padding: var(--space-6);
  border: 1px solid var(--secondary-200);
}

.strengths-analysis,
.improvement-analysis {
  display: grid;
  gap: var(--space-3);
  margin-top: var(--space-4);
}

.strength-item,
.improvement-item {
  display: flex;
  align-items: center;
  gap: var(--space-3);
  padding: var(--space-3);
  background: var(--white);
  border-radius: var(--radius-lg);
  border: 1px solid var(--secondary-200);
  font-size: var(--text-sm);
  color: var(--secondary-700);
}

.strength-icon {
  color: var(--accent-600);
  font-size: var(--text-lg);
}

.improvement-icon {
  color: var(--warning);
  font-size: var(--text-lg);
}

/* Strategic Recommendations */
.strategic-recommendations {
  background: var(--primary-50);
  border-radius: var(--radius-xl);
  padding: var(--space-6);
  border: 1px solid var(--primary-200);
}

.recommendations-summary {
  display: grid;
  grid-template-columns: repeat(auto-fit, minmax(300px, 1fr));
  gap: var(--space-6);
  margin-top: var(--space-4);
}

.recommendation-category {
  background: var(--white);
  border-radius: var(--radius-lg);
  padding: var(--space-4);
  border: 1px solid var(--secondary-200);
}

.recommendation-category h4 {
  font-size: var(--text-base);
  font-weight: var(--font-semibold);
  color: var(--secondary-900);
  margin: 0 0 var(--space-3) 0;
}

.recommendation-category ul {
  margin: 0;
  padding: 0 0 0 var(--space-4);
  color: var(--secondary-700);
  font-size: var(--text-sm);
  line-height: var(--leading-relaxed);
}

.recommendation-category li {
  margin-bottom: var(--space-2);
}

.modal-footer {
  padding: var(--space-4) var(--space-6);
  border-top: 1px solid var(--secondary-200);
  background: var(--secondary-50);
  text-align: center;
}

.close-modal-button {
  padding: var(--space-3) var(--space-6);
  background: var(--primary-600);
  color: var(--white);
  border: none;
  border-radius: var(--radius-lg);
  font-size: var(--text-base);
  font-weight: var(--font-medium);
  cursor: pointer;
  transition: all 0.2s ease;
}

.close-modal-button:hover {
  background: var(--primary-700);
  transform: translateY(-1px);
}

/* Error and Retry States */
.market-analysis-error,
.error-state {
  text-align: center;
  padding: var(--space-8);
  background: var(--secondary-50);
  border-radius: var(--radius-xl);
  border: 1px solid var(--secondary-200);
}

.retry-button {
  padding: var(--space-3) var(--space-6);
  background: var(--primary-600);
  color: var(--white);
  border: none;
  border-radius: var(--radius-lg);
  font-size: var(--text-base);
  font-weight: var(--font-medium);
  cursor: pointer;
  margin-top: var(--space-4);
  transition: all 0.2s ease;
}

.retry-button:hover {
  background: var(--primary-700);
  transform: translateY(-1px);
}

/* =============================================
   PRODUCT COMPARISON MODAL STYLES
   ============================================= */

.product-comparison-modal {
  position: fixed;
  top: 0;
  left: 0;
  right: 0;
  bottom: 0;
  background: rgba(0, 0, 0, 0.5);
  display: flex;
  align-items: center;
  justify-content: center;
  z-index: 1000;
  padding: var(--space-4);
}

.product-comparison-modal .modal-content {
  background: var(--white);
  border-radius: var(--radius-2xl);
  max-width: 1200px;
  max-height: 90vh;
  width: 100%;
  overflow: hidden;
  box-shadow: var(--shadow-2xl);
}

/* Product Selection Step */
.product-selection {
  padding: var(--space-6);
  max-height: 80vh;
  overflow-y: auto;
}

.selection-header {
  margin-bottom: var(--space-6);
}

.selection-header p {
  font-size: var(--text-lg);
  color: var(--secondary-700);
  margin-bottom: var(--space-4);
}

.selection-controls {
  display: flex;
  gap: var(--space-4);
  margin-bottom: var(--space-4);
}

.search-input,
.company-filter {
  padding: var(--space-3);
  border: 1px solid var(--secondary-300);
  border-radius: var(--radius-lg);
  font-size: var(--text-base);
  background: var(--white);
}

.search-input {
  flex: 1;
}

.company-filter {
  min-width: 200px;
}

.selected-summary {
  background: var(--primary-50);
  border-radius: var(--radius-lg);
  padding: var(--space-4);
  margin-bottom: var(--space-6);
  border: 1px solid var(--primary-200);
}

.selected-summary h3 {
  font-size: var(--text-lg);
  font-weight: var(--font-semibold);
  color: var(--primary-900);
  margin: 0 0 var(--space-3) 0;
}

.selected-products {
  display: flex;
  flex-wrap: wrap;
  gap: var(--space-2);
}

.selected-product-tag {
  padding: var(--space-2) var(--space-3);
  background: var(--primary-100);
  color: var(--primary-700);
  border-radius: var(--radius-full);
  font-size: var(--text-sm);
  font-weight: var(--font-medium);
}

.companies-list {
  display: grid;
  gap: var(--space-8);
}

.company-section {
  background: var(--secondary-50);
  border-radius: var(--radius-xl);
  padding: var(--space-6);
  border: 1px solid var(--secondary-200);
}

.company-header {
  display: flex;
  align-items: center;
  gap: var(--space-4);
  margin-bottom: var(--space-6);
}

.company-header h3 {
  font-size: var(--text-xl);
  font-weight: var(--font-semibold);
  color: var(--secondary-900);
  margin: 0;
}

.parent-company {
  color: var(--secondary-600);
  font-size: var(--text-sm);
}

.products-grid {
  display: grid;
  grid-template-columns: repeat(auto-fit, minmax(300px, 1fr));
  gap: var(--space-4);
}

.product-card {
  background: var(--white);
  border-radius: var(--radius-lg);
  padding: var(--space-4);
  border: 2px solid var(--secondary-200);
  cursor: pointer;
  transition: all 0.2s ease;
  position: relative;
}

.product-card:hover {
  transform: translateY(-2px);
  box-shadow: var(--shadow-lg);
  border-color: var(--primary-300);
}

.product-card.selected {
  border-color: var(--primary-600);
  background: var(--primary-50);
}

.product-header {
  display: flex;
  justify-content: space-between;
  align-items: center;
  margin-bottom: var(--space-2);
}

.product-header h4 {
  font-size: var(--text-base);
  font-weight: var(--font-semibold);
  color: var(--secondary-900);
  margin: 0;
}

.product-description {
  font-size: var(--text-sm);
  color: var(--secondary-700);
  margin: var(--space-2) 0;
  line-height: var(--leading-relaxed);
  display: -webkit-box;
  -webkit-line-clamp: 2;
  -webkit-box-orient: vertical;
  overflow: hidden;
}

.product-info {
  display: flex;
  justify-content: space-between;
  align-items: center;
  font-size: var(--text-sm);
  color: var(--secondary-600);
}

.price {
  font-weight: var(--font-semibold);
  color: var(--primary-600);
}

.selected-indicator {
  position: absolute;
  top: var(--space-2);
  right: var(--space-2);
  background: var(--primary-600);
  color: var(--white);
  padding: var(--space-1) var(--space-2);
  border-radius: var(--radius-full);
  font-size: var(--text-xs);
  font-weight: var(--font-semibold);
}

.selection-footer {
  padding: var(--space-4) var(--space-6);
  border-top: 1px solid var(--secondary-200);
  background: var(--secondary-50);
  text-align: center;
}

.run-comparison-button {
  padding: var(--space-3) var(--space-6);
  background: var(--primary-600);
  color: var(--white);
  border: none;
  border-radius: var(--radius-lg);
  font-size: var(--text-base);
  font-weight: var(--font-medium);
  cursor: pointer;
  transition: all 0.2s ease;
}

.run-comparison-button:hover:not(:disabled) {
  background: var(--primary-700);
  transform: translateY(-1px);
}

.run-comparison-button:disabled {
  background: var(--secondary-400);
  cursor: not-allowed;
}

/* Product Comparison Table Styles */
.products-table-container {
  margin: var(--space-6) 0;
  border-radius: var(--radius-lg);
  overflow: hidden;
  border: 1px solid var(--secondary-200);
  background: var(--white);
}

.products-comparison-table {
  width: 100%;
  border-collapse: collapse;
  font-size: var(--text-sm);
}

.products-comparison-table thead {
  background: var(--secondary-100);
}

.products-comparison-table th {
  padding: var(--space-3) var(--space-4);
  text-align: left;
  font-weight: var(--font-semibold);
  color: var(--secondary-700);
  font-size: var(--text-sm);
  border-bottom: 1px solid var(--secondary-200);
}

.products-comparison-table tbody tr {
  border-bottom: 1px solid var(--secondary-100);
  transition: background-color 0.2s ease;
}

.products-comparison-table tbody tr:hover {
  background: var(--secondary-25);
}

.products-comparison-table tbody tr.selected {
  background: var(--primary-50);
  border-color: var(--primary-200);
}

.products-comparison-table td {
  padding: var(--space-3) var(--space-4);
  vertical-align: top;
}

.product-name strong {
  color: var(--secondary-900);
  font-weight: var(--font-semibold);
}

.company-info {
  display: flex;
  flex-direction: column;
  gap: var(--space-1);
}

.company-info .company {
  font-weight: var(--font-medium);
  color: var(--secondary-900);
}

.company-info .parent-company {
  font-size: var(--text-xs);
  color: var(--secondary-600);
}

.category-badge {
  padding: var(--space-1) var(--space-2);
  background: var(--secondary-100);
  color: var(--secondary-700);
  border-radius: var(--radius-md);
  font-size: var(--text-xs);
  font-weight: var(--font-medium);
}

.description p {
  margin: 0;
  line-height: var(--leading-relaxed);
  color: var(--secondary-700);
  display: -webkit-box;
  -webkit-line-clamp: 2;
  -webkit-box-orient: vertical;
  overflow: hidden;
}

.price {
  font-weight: var(--font-semibold);
  color: var(--primary-600);
}

.features-count {
  color: var(--secondary-600);
  font-size: var(--text-xs);
}

.select-column {
  text-align: center;
  width: 80px;
}

.product-checkbox {
  width: 18px;
  height: 18px;
  cursor: pointer;
  accent-color: var(--primary-600);
}

.no-products {
  text-align: center;
  padding: var(--space-8);
  color: var(--secondary-600);
}

.no-products p {
  margin: 0;
  font-size: var(--text-lg);
}

/* Responsive design for product comparison table */
@media (max-width: 1024px) {
  .products-comparison-table {
    font-size: var(--text-xs);
  }
  
  .products-comparison-table th,
  .products-comparison-table td {
    padding: var(--space-2) var(--space-3);
  }
  
  .description p {
    -webkit-line-clamp: 1;
  }
}

@media (max-width: 768px) {
  .products-table-container {
    overflow-x: auto;
  }
  
  .products-comparison-table {
    min-width: 800px;
  }
}

/* Comparison Results */
.comparison-results {
  padding: var(--space-6);
  max-height: 80vh;
  overflow-y: auto;
}

.results-header {
  display: flex;
  justify-content: space-between;
  align-items: center;
  margin-bottom: var(--space-6);
}

.results-header h3 {
  font-size: var(--text-xl);
  font-weight: var(--font-semibold);
  color: var(--secondary-900);
  margin: 0;
}

.new-comparison-button {
  padding: var(--space-2) var(--space-4);
  background: var(--secondary-600);
  color: var(--white);
  border: none;
  border-radius: var(--radius-lg);
  font-size: var(--text-sm);
  font-weight: var(--font-medium);
  cursor: pointer;
  transition: all 0.2s ease;
}

.new-comparison-button:hover {
  background: var(--secondary-700);
}

.results-nav {
  display: flex;
  justify-content: center;
  gap: var(--space-2);
  margin-bottom: var(--space-6);
  border-bottom: 2px solid var(--secondary-200);
  padding-bottom: 0;
}

.results-content {
  background: var(--white);
  border-radius: var(--radius-xl);
  padding: var(--space-6);
  border: 1px solid var(--secondary-200);
  box-shadow: var(--shadow-lg);
}

/* Overview Tab */
.overview-tab {
  display: grid;
  gap: var(--space-6);
}

.products-overview {
  background: var(--secondary-50);
  border-radius: var(--radius-lg);
  padding: var(--space-4);
}

.products-summary {
  display: grid;
  grid-template-columns: repeat(auto-fit, minmax(200px, 1fr));
  gap: var(--space-4);
  margin-top: var(--space-4);
}

.product-summary {
  background: var(--white);
  border-radius: var(--radius-lg);
  padding: var(--space-3);
  border: 1px solid var(--secondary-200);
  text-align: center;
}

.product-summary h5 {
  font-size: var(--text-base);
  font-weight: var(--font-semibold);
  color: var(--secondary-900);
  margin: 0 0 var(--space-1) 0;
}

.product-summary .company {
  font-size: var(--text-sm);
  color: var(--secondary-600);
  margin: 0 0 var(--space-2) 0;
}

.product-summary .category {
  font-size: var(--text-xs);
  color: var(--primary-600);
  background: var(--primary-100);
  padding: var(--space-1) var(--space-2);
  border-radius: var(--radius-full);
}

/* Feature Matrix Tab */
.feature-matrix-tab {
  display: grid;
  gap: var(--space-6);
}

.feature-matrix-tab h4 {
  font-size: var(--text-xl);
  font-weight: var(--font-semibold);
  color: var(--secondary-900);
  margin: 0 0 var(--space-4) 0;
}

.feature-matrix {
  overflow-x: auto;
  background: var(--white);
  border-radius: var(--radius-lg);
  border: 1px solid var(--secondary-200);
  box-shadow: var(--shadow-md);
}

.matrix-table {
  display: grid;
  min-width: 700px;
  width: 100%;
}

.matrix-header {
  display: contents;
}

.feature-column-header {
  padding: var(--space-4);
  font-weight: var(--font-bold);
  color: var(--primary-900);
  text-align: left;
  background: var(--primary-100) !important;
  border-right: 2px solid var(--primary-200);
  border-bottom: 2px solid var(--primary-200);
  font-size: var(--text-base);
}

.product-column-header {
  padding: var(--space-4);
  font-weight: var(--font-semibold);
  color: var(--primary-900);
  text-align: center;
  background: var(--primary-100) !important;
  border-right: 2px solid var(--primary-200);
  border-bottom: 2px solid var(--primary-200);
  min-width: 150px;
}

.product-column-header:last-child {
  border-right: none;
}

.product-name {
  font-weight: var(--font-bold);
  font-size: var(--text-sm);
  margin-bottom: var(--space-1);
  color: var(--primary-900);
}

.product-company {
  font-size: var(--text-xs);
  color: var(--primary-700);
  font-weight: var(--font-medium);
}

.matrix-row {
  display: contents;
}

.feature-name {
  padding: var(--space-3) var(--space-4);
  font-size: var(--text-sm);
  font-weight: var(--font-medium);
  color: var(--secondary-800);
  text-align: left;
  border-right: 2px solid var(--primary-200);
  border-bottom: 1px solid var(--secondary-200);
}

.feature-cell {
  padding: var(--space-3);
  text-align: center;
  border-right: 2px solid var(--primary-200);
  border-bottom: 1px solid var(--secondary-200);
  min-width: 150px;
}

.feature-cell:last-child {
  border-right: none;
}

.feature-available {
  display: flex;
  justify-content: center;
  align-items: center;
}

.feature-unavailable {
  display: flex;
  justify-content: center;
  align-items: center;
}

.feature-icon {
  font-size: 16px;
  line-height: 1;
  user-select: none;
  opacity: 0.7;
  filter: grayscale(0.3);
}

.no-feature-data {
  text-align: center;
  padding: var(--space-8);
  color: var(--secondary-600);
  background: var(--secondary-50);
  border-radius: var(--radius-lg);
  border: 1px solid var(--secondary-200);
}

.no-feature-data p {
  margin: 0;
  font-size: var(--text-lg);
}

/* Responsive design for feature matrix */
@media (max-width: 1024px) {
  .matrix-table {
    min-width: 600px;
  }
  
  .feature-column-header,
  .product-column-header {
    padding: var(--space-3);
  }
  
  .product-name {
    font-size: var(--text-xs);
  }
  
  .product-company {
    font-size: 10px;
  }
  
  .feature-icon {
    font-size: 14px;
  }
}

@media (max-width: 768px) {
  .matrix-table {
    min-width: 500px;
  }
  
  .feature-column-header,
  .product-column-header,
  .feature-name,
  .feature-cell {
    padding: var(--space-2);
  }
  
  .feature-icon {
    font-size: 12px;
  }
}

/* Pricing Tab */
.pricing-tab {
  display: grid;
  gap: var(--space-4);
}

.pricing-grid {
  display: grid;
  grid-template-columns: repeat(auto-fit, minmax(250px, 1fr));
  gap: var(--space-4);
}

.pricing-card {
  background: var(--secondary-50);
  border-radius: var(--radius-lg);
  padding: var(--space-4);
  border: 1px solid var(--secondary-200);
  text-align: center;
}

.pricing-card h5 {
  font-size: var(--text-lg);
  font-weight: var(--font-semibold);
  color: var(--secondary-900);
  margin: 0 0 var(--space-3) 0;
}

.pricing-details {
  display: flex;
  flex-direction: column;
  gap: var(--space-2);
}

.price-value {
  font-size: var(--text-2xl);
  font-weight: var(--font-bold);
  color: var(--primary-600);
}

.pricing-model {
  font-size: var(--text-sm);
  color: var(--secondary-600);
}

/* Synergies Tab */
.synergies-tab {
  display: grid;
  gap: var(--space-8);
}

.cross-selling-potential h4,
.audience-overlap h4 {
  font-size: var(--text-lg);
  font-weight: var(--font-semibold);
  color: var(--secondary-900);
  margin-bottom: var(--space-4);
}

.potential-grid,
.overlap-grid {
  display: grid;
  gap: var(--space-4);
}

.potential-card,
.overlap-card {
  background: var(--secondary-50);
  border-radius: var(--radius-lg);
  padding: var(--space-4);
  border: 1px solid var(--secondary-200);
}

.potential-header,
.overlap-header {
  display: flex;
  justify-content: space-between;
  align-items: center;
  margin-bottom: var(--space-3);
}

.potential-header h5,
.overlap-header h5 {
  font-size: var(--text-base);
  font-weight: var(--font-semibold);
  color: var(--secondary-900);
  margin: 0;
}

.potential-level {
  padding: var(--space-1) var(--space-2);
  border-radius: var(--radius-full);
  font-size: var(--text-xs);
  font-weight: var(--font-semibold);
  text-transform: uppercase;
}

.potential-level.high {
  background: var(--accent-100);
  color: var(--accent-700);
}

.potential-level.medium {
  background: var(--warning);
  color: var(--white);
}

.potential-level.low {
  background: var(--secondary-200);
  color: var(--secondary-700);
}

.overlap-percentage {
  font-size: var(--text-sm);
  font-weight: var(--font-semibold);
  color: var(--primary-600);
}

.synergy-score {
  display: flex;
  justify-content: space-between;
  font-size: var(--text-sm);
}

.score-label {
  color: var(--secondary-600);
}

.score-value {
  font-weight: var(--font-semibold);
  color: var(--primary-600);
}

.common-audiences {
  margin-top: var(--space-3);
}

.audiences-label {
  font-size: var(--text-sm);
  color: var(--secondary-600);
  font-weight: var(--font-medium);
  display: block;
  margin-bottom: var(--space-2);
}

.audiences-list {
  display: flex;
  flex-wrap: wrap;
  gap: var(--space-1);
}

.audience-tag {
  padding: var(--space-1) var(--space-2);
  background: var(--primary-100);
  color: var(--primary-700);
  border-radius: var(--radius-md);
  font-size: var(--text-xs);
  font-weight: var(--font-medium);
}

/* Responsive Design for Analysis Components */
@media (max-width: 768px) {
  .market-analysis,
  .analysis-content,
  .product-analysis-modal .modal-content,
  .product-comparison-modal .modal-content {
    padding: var(--space-4);
  }
  
  .analysis-nav,
  .results-nav {
    flex-direction: column;
    gap: var(--space-2);
  }
  
  .nav-tab {
    padding: var(--space-2) var(--space-4);
    border-radius: var(--radius-lg);
  }
  
  .metrics-grid,
  .competitors-grid,
  .opportunities-grid,
  .swot-analysis,
  .pricing-overview,
  .competitor-analysis,
  .feature-analysis {
    grid-template-columns: 1fr;
  }
  
  .score-display {
    flex-direction: column;
    gap: var(--space-4);
  }
  
  .matrix-table {
    font-size: var(--text-sm);
  }
  
  .matrix-header,
  .matrix-row {
    grid-template-columns: 1fr repeat(2, minmax(80px, 1fr));
  }
  
  .selection-controls {
    flex-direction: column;
  }
  
  .products-grid {
    grid-template-columns: 1fr;
  }
}

/* Reduced motion support */
@media (prefers-reduced-motion: reduce) {
  * {
    animation-duration: 0.01ms !important;
    animation-iteration-count: 1 !important;
    transition-duration: 0.01ms !important;
  }
}

/* ===== ANIMATIONS ===== */

/* Card Animation Classes */
.animate-card-enter {
  animation: cardEnter 0.25s cubic-bezier(0.25, 0.46, 0.45, 0.94) forwards;
}

.animate-card-exit {
  opacity: 0;
  transform: translateY(30px) scale(0.95);
}

@keyframes cardEnter {
  0% {
    opacity: 0;
    transform: translateY(30px) scale(0.95);
  }
  100% {
    opacity: 1;
    transform: translateY(0) scale(1);
  }
}

/* Fade In Animation */
.animate-fade-in {
  animation: fadeIn 0.25s ease-out forwards;
}

.animate-fade-out {
  opacity: 0;
}

@keyframes fadeIn {
  0% {
    opacity: 0;
  }
  100% {
    opacity: 1;
  }
}

/* Slide Up Animation */
.animate-slide-up {
  animation: slideUp 0.25s cubic-bezier(0.25, 0.46, 0.45, 0.94) forwards;
}

.animate-slide-down {
  opacity: 0;
  transform: translateY(20px);
}

@keyframes slideUp {
  0% {
    opacity: 0;
    transform: translateY(20px);
  }
  100% {
    opacity: 1;
    transform: translateY(0);
  }
}

/* Page Transition Animations */
.page-content {
  transition: all 0.25s cubic-bezier(0.25, 0.46, 0.45, 0.94);
}

.page-enter {
  opacity: 1;
  transform: translateX(0);
}

.page-exit {
  opacity: 0;
  transform: translateX(-20px);
}

.page-transitioning {
  overflow: hidden;
}

/* Enhanced Card Hover Effects */
.product-card,
.company-card {
  transition: all 0.25s cubic-bezier(0.25, 0.46, 0.45, 0.94);
  transform-origin: center;
}

.product-card:hover,
.company-card:hover {
  transform: translateY(-8px) scale(1.02);
  box-shadow: 0 20px 25px -5px rgba(0, 0, 0, 0.1),
    0 10px 10px -5px rgba(0, 0, 0, 0.04), 0 0 0 1px rgba(0, 150, 7, 0.1);
}

/* Staggered Animation Delays */
.product-card:nth-child(1) {
  animation-delay: 0ms;
}
.product-card:nth-child(2) {
  animation-delay: 50ms;
}
.product-card:nth-child(3) {
  animation-delay: 100ms;
}
.product-card:nth-child(4) {
  animation-delay: 150ms;
}
.product-card:nth-child(5) {
  animation-delay: 200ms;
}
.product-card:nth-child(6) {
  animation-delay: 250ms;
}

.company-card:nth-child(1) {
  animation-delay: 0ms;
}
.company-card:nth-child(2) {
  animation-delay: 40ms;
}
.company-card:nth-child(3) {
  animation-delay: 80ms;
}
.company-card:nth-child(4) {
  animation-delay: 120ms;
}
.company-card:nth-child(5) {
  animation-delay: 160ms;
}
.company-card:nth-child(6) {
  animation-delay: 200ms;
}

/* Loading Animation Enhancement */
.loading-spinner {
  /* Remove animation from container - only animate the icon */
}

@keyframes spin {
  0% {
    transform: rotate(0deg);
  }
  100% {
    transform: rotate(360deg);
  }
}

@keyframes pulse {
  0%,
  100% {
    opacity: 1;
  }
  50% {
    opacity: 0.5;
  }
}

/* Header Animation */
.header-brand {
  animation: headerSlideIn 0.25s cubic-bezier(0.25, 0.46, 0.45, 0.94) forwards;
}

@keyframes headerSlideIn {
  0% {
    opacity: 0;
    transform: translateY(-30px);
  }
  100% {
    opacity: 1;
    transform: translateY(0);
  }
}

/* Search Bar Animation */
.search-container {
  animation: searchSlideIn 0.25s cubic-bezier(0.25, 0.46, 0.45, 0.94) 0.1s
    forwards;
  opacity: 0;
  transform: translateY(20px);
}

@keyframes searchSlideIn {
  0% {
    opacity: 0;
    transform: translateY(20px);
  }
  100% {
    opacity: 1;
    transform: translateY(0);
  }
}

/* Filter Animation */
.filters {
  animation: filterSlideIn 0.25s cubic-bezier(0.25, 0.46, 0.45, 0.94) 0.05s
    forwards;
  opacity: 0;
  transform: translateY(15px);
}

@keyframes filterSlideIn {
  0% {
    opacity: 0;
    transform: translateY(15px);
  }
  100% {
    opacity: 1;
    transform: translateY(0);
  }
}

/* Back Button Animation */
.back-button {
  transition: all 0.25s cubic-bezier(0.25, 0.46, 0.45, 0.94);
  animation: backButtonSlideIn 0.25s cubic-bezier(0.25, 0.46, 0.45, 0.94)
    forwards;
}

@keyframes backButtonSlideIn {
  0% {
    opacity: 0;
    transform: translateX(-20px);
  }
  100% {
    opacity: 1;
    transform: translateX(0);
  }
}

.back-button:hover {
  transform: translateX(-5px);
  background: var(--primary-700);
}

/* Tag Animation */
.feature-tag,
.audience-tag {
  transition: all 0.2s ease;
}

.feature-tag:hover,
.audience-tag:hover {
  transform: scale(1.05);
  background: var(--primary-500);
  color: var(--white);
}

/* View Details Animation */
.view-details {
  transition: all 0.3s ease;
}

.product-card:hover .view-details {
  transform: translateX(5px);
  color: var(--primary-600);
}

/* Company Icon Animation */
.company-icon {
  transition: all 0.3s ease;
}

.company-card:hover .company-icon {
  transform: scale(1.1) rotate(5deg);
  color: var(--primary-600);
}

/* Stat Item Animation */
.stat-item {
  transition: all 0.3s ease;
}

.company-card:hover .stat-item {
  transform: translateY(-2px);
}

/* Remove old icon classes that are no longer needed */
.stat-icon,
.feature-icon,
.audience-icon,
.info-icon,
.filters-icon {
  /* These are now handled by the .icon class in icon-text-container */
}

/* Responsive Animation Adjustments */
@media (max-width: 768px) {
  .product-card:hover,
  .company-card:hover {
    transform: translateY(-4px) scale(1.01);
  }

  .page-exit {
    transform: translateX(-10px);
  }

  .animate-card-enter {
    animation-duration: 0.4s;
  }
}

/* High Performance Animations */
.product-card,
.company-card,
.page-content,
.header-brand,
.search-container,
.filters,
.back-button {
  will-change: transform, opacity;
}

/* Smooth Scrolling */
html {
  scroll-behavior: smooth;
}

@keyframes colorShift {
  from {
    --color1: #ff6b6b;
    --color2: #5f27cd;
  }
  to {
    --color1: #1dd1a1;
    --color2: #feca57;
  }
}

/* Animation Performance Optimizations */
@media (prefers-reduced-motion: no-preference) {
  .product-card,
  .company-card {
    backface-visibility: hidden;
    perspective: 1000px;
  }
}

/* ===================================
   SALES TRENDS DASHBOARD STYLES
   =================================== */

/* Dashboard Container */
.dashboard-container {
  min-height: 100vh;
  background: linear-gradient(
    135deg,
    var(--primary-50) 0%,
    var(--secondary-50) 100%
  );
  padding: 0;
  overflow-x: hidden;
}

/* Dashboard Header */
.dashboard-header {
  background: var(--white);
  border-bottom: 1px solid var(--secondary-200);
  box-shadow: var(--shadow-xl);
  position: sticky;
  top: 0;
  z-index: var(--z-sticky);
  transition: var(--transition-normal);
}

.dashboard-header-content {
  max-width: 1200px;
  margin: 0 auto;
  padding: var(--space-8) var(--space-6);
  display: flex;
  justify-content: space-between;
  align-items: center;
  gap: var(--space-8);
}

.dashboard-title-section {
  flex: 1;
}

.dashboard-title {
  font-size: var(--text-4xl);
  font-weight: var(--font-bold);
  color: var(--secondary-800);
  margin: 0;
  display: flex;
  align-items: center;
  gap: var(--space-2);
}

.dashboard-subtitle {
  font-size: var(--text-lg);
  color: var(--secondary-600);
  margin: var(--space-1) 0 0 0;
}

.dashboard-controls {
  display: flex;
  align-items: center;
  gap: var(--space-4);
}

.last-updated {
  display: flex;
  align-items: center;
  gap: 0.5rem;
  color: var(--text-secondary);
  font-size: 0.875rem;
}

.auto-refresh-toggle {
  display: flex;
  align-items: center;
  gap: var(--space-2);
  padding: var(--space-2) var(--space-4);
  border: 2px solid var(--secondary-200);
  border-radius: var(--radius-lg);
  background: var(--white);
  color: var(--secondary-600);
  font-weight: var(--font-medium);
  font-size: var(--text-sm);
  cursor: pointer;
  transition: var(--transition-normal);
}

.auto-refresh-toggle:hover {
  border-color: var(--primary-300);
  color: var(--primary-700);
  transform: translateY(-1px);
  box-shadow: var(--shadow-sm);
}

.auto-refresh-toggle.active {
  background: var(--primary-50);
  border-color: var(--primary-400);
  color: var(--primary-700);
}

.refresh-button {
  display: flex;
  align-items: center;
  gap: var(--space-2);
  padding: var(--space-2) var(--space-4);
  background: var(--primary-600);
  color: var(--white);
  border: 2px solid var(--primary-600);
  border-radius: var(--radius-lg);
  font-weight: var(--font-semibold);
  font-size: var(--text-sm);
  cursor: pointer;
  transition: var(--transition-normal);
}

.refresh-button:hover:not(:disabled) {
  background: var(--primary-700);
  border-color: var(--primary-700);
  transform: translateY(-1px);
  box-shadow: var(--shadow-sm);
}

.refresh-button:disabled {
  opacity: 0.6;
  cursor: not-allowed;
}

.refresh-button.loading .spinning {
  animation: spin 1s linear infinite;
}

.loading-progress {
  height: 3px;
  background: var(--background-secondary);
  overflow: hidden;
}

.progress-bar {
  height: 100%;
  background: var(--primary-500);
  animation: progressMove 2s ease-in-out infinite;
}

.progress-fill {
  height: 100%;
  background: linear-gradient(90deg, transparent, var(--primary-300), transparent);
  animation: progressShimmer 1.5s ease-in-out infinite;
}

/* Dashboard Layout */
.dashboard-layout {
  max-width: 1200px;
  margin: 0 auto;
  padding: 0;
}

.dashboard-content {
  display: flex;
  flex-direction: column;
  gap: var(--space-8);
}

.dashboard-section {
  transition: var(--transition-normal);
}

/* Dashboard Filters */
.dashboard-filters {
  background: var(--white);
  border-radius: var(--radius-2xl);
  box-shadow: var(--shadow-lg);
  margin: var(--space-8) 0 var(--space-8) 0;
  overflow: hidden;
  border: 1px solid var(--secondary-200);
  transition: var(--transition-normal);
}

.filters-header {
  display: flex;
  justify-content: space-between;
  align-items: center;
  padding: 1rem 1.5rem;
  border-bottom: 1px solid var(--border-color);
  background: var(--background-secondary);
}

.filters-title {
  display: flex;
  align-items: center;
  gap: 0.5rem;
  font-weight: 600;
  color: var(--text-primary);
}

.active-filters-count {
  background: var(--primary-500);
  color: var(--white);
  border-radius: 50%;
  width: 1.25rem;
  height: 1.25rem;
  display: flex;
  align-items: center;
  justify-content: center;
  font-size: 0.75rem;
  font-weight: 600;
}

.filters-actions {
  display: flex;
  gap: 0.5rem;
}

.expand-toggle,
.reset-filters {
  padding: 0.25rem 0.75rem;
  border: 1px solid var(--border-color);
  border-radius: 0.375rem;
  background: var(--white);
  color: var(--text-secondary);
  cursor: pointer;
  font-size: 0.875rem;
  transition: all 0.2s ease;
}

.expand-toggle:hover,
.reset-filters:hover {
  background: var(--background-secondary);
}

.filters-content {
  padding: 1.5rem;
  transition: all 0.3s ease;
}

.filters-content.expanded {
  padding-bottom: 2rem;
}

.primary-filters {
  display: grid;
  grid-template-columns: auto 1fr 1fr;
  gap: 1.5rem;
  align-items: end;
}

.secondary-filters {
  margin-top: 1.5rem;
  padding-top: 1.5rem;
  border-top: 1px solid var(--border-color);
  display: grid;
  grid-template-columns: 1fr 1fr;
  gap: 1.5rem;
}

.filter-group {
  display: flex;
  flex-direction: column;
  gap: 0.5rem;
}

.filter-label {
  display: flex;
  align-items: center;
  gap: 0.5rem;
  font-size: 0.875rem;
  font-weight: 500;
  color: var(--text-primary);
}

.filter-select {
  padding: var(--space-3);
  border: 2px solid var(--secondary-200);
  border-radius: var(--radius-lg);
  background: var(--white);
  color: var(--secondary-800);
  font-size: var(--text-sm);
  font-weight: var(--font-medium);
  cursor: pointer;
  transition: var(--transition-normal);
}

.filter-select:hover {
  border-color: var(--primary-300);
  box-shadow: var(--shadow-sm);
}

.filter-select:focus {
  outline: none;
  border-color: var(--primary-500);
  box-shadow: 0 0 0 3px var(--primary-100);
}

.metric-filter {
  grid-column: span 3;
}

.metric-toggle {
  display: flex;
  gap: 0.5rem;
}

.metric-option {
  display: flex;
  align-items: center;
  gap: var(--space-2);
  padding: var(--space-3) var(--space-6);
  border: 2px solid var(--secondary-200);
  border-radius: var(--radius-full);
  background: var(--white);
  color: var(--secondary-700);
  cursor: pointer;
  transition: var(--transition-normal);
  font-size: var(--text-sm);
  font-weight: var(--font-medium);
}

.metric-option:hover {
  border-color: var(--primary-300);
  background: var(--primary-50);
  transform: translateY(-1px);
}

.metric-option.active {
  background: var(--primary-brand);
  border-color: var(--primary-brand);
  color: var(--white);
  transform: translateY(-2px);
  box-shadow: var(--shadow-md);
}

.metric-option.active:hover {
  background: var(--primary-brand);
  border-color: var(--primary-brand);
  transform: translateY(-2px);
}

.date-range-group {
  grid-column: span 2;
}

.date-range-inputs {
  display: flex;
  align-items: center;
  gap: 0.5rem;
}

.date-input {
  flex: 1;
  padding: 0.75rem;
  border: 1px solid var(--border-color);
  border-radius: 0.5rem;
  background: var(--white);
  color: var(--text-primary);
  font-size: 0.875rem;
}

/* Overview Cards */
.overview-cards {
  display: grid;
  grid-template-columns: repeat(auto-fit, minmax(280px, 1fr));
  gap: var(--space-6);
}

.overview-card {
  background: var(--white);
  border: 1px solid var(--secondary-200);
  border-radius: var(--radius-2xl);
  padding: var(--space-8);
  transition: var(--transition-normal);
  position: relative;
  overflow: hidden;
  box-shadow: var(--shadow-lg);
}

.overview-card::before {
  content: "";
  position: absolute;
  top: 0;
  left: 0;
  right: 0;
  height: 4px;
  background: linear-gradient(135deg, var(--primary-brand), var(--primary-700));
  transform: scaleX(0);
  transition: var(--transition-normal);
}

.overview-card:hover::before {
  transform: scaleX(1);
}

.overview-card:hover {
  box-shadow: var(--shadow-xl);
  transform: translateY(-4px);
}

.card-header {
  display: flex;
  align-items: center;
  gap: 0.75rem;
  margin-bottom: 1rem;
}

.card-icon {
  display: flex;
  align-items: center;
  justify-content: center;
  width: 2.5rem;
  height: 2.5rem;
  background: var(--primary-100);
  color: var(--primary-600);
  border-radius: 0.5rem;
}

.card-title {
  font-size: 0.875rem;
  font-weight: 600;
  color: var(--text-secondary);
  margin: 0;
  text-transform: uppercase;
  letter-spacing: 0.025em;
}

.card-content {
  display: flex;
  flex-direction: column;
  gap: 0.5rem;
}

.card-value {
  display: flex;
  align-items: center;
  justify-content: space-between;
}

.numeric-value {
  font-size: 2rem;
  font-weight: 700;
  color: var(--text-primary);
}

.text-value {
  font-size: 1.25rem;
  font-weight: 600;
  color: var(--text-primary);
}

.trend-indicator {
  display: flex;
  align-items: center;
  gap: 0.25rem;
  font-size: 0.875rem;
  font-weight: 600;
}

.trend-indicator.positive {
  color: var(--success-600);
}

.trend-indicator.negative {
  color: var(--error-600);
}

.trend-indicator.neutral {
  color: var(--text-secondary);
}

.trend-icon.positive {
  color: var(--success-600);
}

.trend-icon.negative {
  color: var(--error-600);
}

.card-description {
  font-size: 0.875rem;
  color: var(--text-secondary);
  margin: 0;
}

/* Chart Components */
.chart-container {
  background: var(--white);
  border: 1px solid var(--secondary-200);
  border-radius: var(--radius-2xl);
  padding: var(--space-8);
  box-shadow: var(--shadow-lg);
  transition: var(--transition-normal);
  position: relative;
  overflow: hidden;
}

.chart-container:hover {
  box-shadow: var(--shadow-xl);
  transform: translateY(-2px);
}

.chart-header {
  display: flex;
  justify-content: space-between;
  align-items: center;
  margin-bottom: 1.5rem;
  padding-bottom: 1rem;
  border-bottom: 1px solid var(--border-color);
}

.chart-title {
  display: flex;
  align-items: center;
  gap: 0.5rem;
  font-size: 1.125rem;
  font-weight: 600;
  color: var(--text-primary);
}

.chart-controls {
  display: flex;
  align-items: center;
  gap: 1rem;
}

.data-points {
  font-size: 0.875rem;
  color: var(--text-secondary);
}

.chart-content {
  position: relative;
}

.chart-empty,
.chart-loading {
  display: flex;
  align-items: center;
  justify-content: center;
  height: 300px;
  color: var(--text-secondary);
  font-size: 0.875rem;
}

.chart-footer {
  margin-top: 1rem;
  padding-top: 1rem;
  border-top: 1px solid var(--border-color);
}

.performance-summary {
  display: flex;
  gap: 2rem;
}

.summary-item {
  display: flex;
  flex-direction: column;
  gap: 0.25rem;
}

.summary-label {
  font-size: 0.75rem;
  color: var(--text-secondary);
  text-transform: uppercase;
  letter-spacing: 0.025em;
}

.summary-value {
  font-size: 0.875rem;
  font-weight: 600;
  color: var(--text-primary);
}

/* Chart Grid Layout */
.chart-grid {
  display: grid;
  grid-template-columns: 2fr 1fr;
  grid-template-rows: auto auto;
  gap: var(--space-6);
}

/* .main-chart {
  grid-row: span 1;
}

.side-chart {
  grid-row: span 1;
} */

.full-width {
  grid-column: span 2;
}

/* Sector Legend */
.sector-legend {
  margin-top: 1rem;
  display: flex;
  flex-wrap: wrap;
  gap: 0.75rem;
}

.legend-item {
  display: flex;
  align-items: center;
  gap: 0.5rem;
  font-size: 0.875rem;
}

.legend-color {
  width: 0.75rem;
  height: 0.75rem;
  border-radius: 50%;
}

.legend-content {
  display: flex;
  flex-direction: column;
}

.legend-name {
  font-weight: 500;
  color: var(--text-primary);
}

.legend-value {
  font-size: 0.75rem;
  color: var(--text-secondary);
}

/* Data Tables */
.table-container {
  background: var(--white);
  border: 1px solid var(--secondary-200);
  border-radius: var(--radius-2xl);
  overflow: hidden;
  box-shadow: var(--shadow-lg);
  transition: var(--transition-normal);
}

.table-container:hover {
  box-shadow: var(--shadow-xl);
  transform: translateY(-2px);
}

.table-header {
  display: flex;
  justify-content: space-between;
  align-items: center;
  padding: 1rem 1.5rem;
  background: var(--background-secondary);
  border-bottom: 1px solid var(--border-color);
}

.table-header h3 {
  margin: 0;
  font-size: 1.125rem;
  font-weight: 600;
  color: var(--text-primary);
}

.table-actions {
  display: flex;
  align-items: center;
  gap: 1rem;
}

.search-box {
  position: relative;
  display: flex;
  align-items: center;
}

.search-box input {
  padding: 0.5rem 0.75rem 0.5rem 2.25rem;
  border: 1px solid var(--border-color);
  border-radius: 0.375rem;
  font-size: 0.875rem;
  width: 250px;
}

.search-box svg {
  position: absolute;
  left: 0.75rem;
  color: var(--text-secondary);
}

.action-button {
  display: flex;
  align-items: center;
  gap: var(--space-2);
  padding: var(--space-2) var(--space-4);
  background: var(--primary-600);
  color: var(--white);
  border: 2px solid var(--primary-600);
  border-radius: var(--radius-lg);
  cursor: pointer;
  font-size: var(--text-sm);
  font-weight: var(--font-semibold);
  transition: var(--transition-normal);
}

.action-button:hover:not(:disabled) {
  background: var(--primary-700);
  border-color: var(--primary-700);
  transform: translateY(-1px);
  box-shadow: var(--shadow-sm);
}

.action-button:disabled {
  opacity: 0.6;
  cursor: not-allowed;
}

.action-button.small {
  padding: 0.25rem 0.5rem;
  font-size: 0.75rem;
}

.table-content {
  overflow-x: auto;
}

.data-table {
  width: 100%;
  border-collapse: collapse;
}

.data-table th,
.data-table td {
  padding: 0.75rem 1rem;
  text-align: left;
  border-bottom: 1px solid var(--border-color);
}

.data-table th {
  background: var(--background-secondary);
  font-weight: 600;
  color: var(--text-primary);
  font-size: 0.875rem;
  position: sticky;
  top: 0;
  z-index: 10;
}

.data-table th.sortable {
  cursor: pointer;
  user-select: none;
  transition: all 0.2s ease;
}

.data-table th.sortable:hover {
  background: var(--primary-50);
  color: var(--primary-700);
}

.data-table th.sorted {
  background: var(--primary-100);
  color: var(--primary-700);
}

.data-table tbody tr:hover {
  background: var(--background-secondary);
}

.sector-name,
.product-name {
  font-weight: 600;
  color: var(--text-primary);
}

.company-name {
  color: var(--text-secondary);
}

.value-cell {
  font-weight: 600;
  color: var(--text-primary);
}

.growth-cell {
  text-align: right;
}

.growth-indicator {
  display: flex;
  align-items: center;
  justify-content: flex-end;
  gap: 0.25rem;
}

.growth-indicator.positive {
  color: var(--success-600);
}

.growth-indicator.negative {
  color: var(--error-600);
}

.rank-cell {
  text-align: center;
}

.rank-badge {
  display: inline-flex;
  align-items: center;
  justify-content: center;
  width: 2rem;
  height: 2rem;
  background: var(--background-secondary);
  color: var(--text-secondary);
  border-radius: 50%;
  font-weight: 600;
  font-size: 0.875rem;
}

.rank-badge.top-rank {
  background: var(--primary-500);
  color: var(--white);
}

.sector-tag {
  display: inline-block;
}

.sector-badge {
  display: inline-block;
  padding: 0.25rem 0.5rem;
  background: var(--accent-100);
  color: var(--accent-700);
  border-radius: 0.25rem;
  font-size: 0.75rem;
  font-weight: 500;
}

.table-pagination {
  display: flex;
  justify-content: space-between;
  align-items: center;
  padding: 1rem 1.5rem;
  background: var(--background-secondary);
  border-top: 1px solid var(--border-color);
}

.pagination-button {
  padding: var(--space-2) var(--space-4);
  background: var(--white);
  border: 2px solid var(--secondary-200);
  border-radius: var(--radius-lg);
  font-size: var(--text-sm);
  font-weight: var(--font-medium);
  color: var(--secondary-700);
  cursor: pointer;
  transition: var(--transition-normal);
}

.pagination-button:hover:not(:disabled) {
  background: var(--primary-50);
  border-color: var(--primary-300);
  color: var(--primary-700);
  transform: translateY(-1px);
  box-shadow: var(--shadow-sm);
}

.pagination-button:disabled {
  opacity: 0.6;
  cursor: not-allowed;
}

.pagination-info {
  font-size: 0.875rem;
  color: var(--text-secondary);
}

.table-grid {
  display: grid;
  grid-template-columns: 1fr 1fr;
  gap: var(--space-6);
}

/* Loading States */
.overview-card.loading {
  position: relative;
  overflow: hidden;
}

.card-skeleton {
  display: flex;
  gap: 1rem;
}

.skeleton-icon {
  width: 2.5rem;
  height: 2.5rem;
  background: var(--skeleton-base);
  border-radius: 0.5rem;
  animation: skeleton-loading 1.5s ease-in-out infinite;
}

.skeleton-content {
  flex: 1;
  display: flex;
  flex-direction: column;
  gap: 0.5rem;
}

.skeleton-line {
  height: 1rem;
  background: var(--skeleton-base);
  border-radius: 0.25rem;
  animation: skeleton-loading 1.5s ease-in-out infinite;
}

.skeleton-line.short {
  width: 40%;
}

.skeleton-line.medium {
  width: 60%;
}

.skeleton-line.long {
  width: 80%;
}

.chart-skeleton {
  height: 300px;
  background: var(--skeleton-base);
  border-radius: 0.5rem;
  position: relative;
  overflow: hidden;
  animation: skeleton-loading 1.5s ease-in-out infinite;
}

.skeleton-lines {
  position: absolute;
  bottom: 2rem;
  left: 2rem;
  right: 2rem;
  display: flex;
  align-items: end;
  gap: 0.5rem;
}

.skeleton-line {
  flex: 1;
  background: var(--skeleton-highlight);
  border-radius: 0.25rem;
  animation: skeleton-loading 1.5s ease-in-out infinite;
}

.skeleton-bars {
  position: absolute;
  bottom: 2rem;
  left: 2rem;
  right: 2rem;
  display: flex;
  align-items: end;
  gap: 0.5rem;
}

.skeleton-bar {
  flex: 1;
  background: var(--skeleton-highlight);
  border-radius: 0.25rem;
  animation: skeleton-loading 1.5s ease-in-out infinite;
}

.donut-skeleton {
  display: flex;
  align-items: center;
  justify-content: center;
  height: 280px;
}

.skeleton-donut {
  width: 200px;
  height: 200px;
  border: 20px solid var(--skeleton-base);
  border-top: 20px solid var(--skeleton-highlight);
  border-radius: 50%;
  animation: spin 1s linear infinite;
}

.table-skeleton {
  padding: 1rem;
}

.skeleton-row {
  display: flex;
  gap: 1rem;
  margin-bottom: 1rem;
}

.skeleton-cell {
  height: 1rem;
  background: var(--skeleton-base);
  border-radius: 0.25rem;
  flex: 1;
  animation: skeleton-loading 1.5s ease-in-out infinite;
}

/* Tooltips */
.chart-tooltip {
  background: var(--white);
  border: 1px solid var(--border-color);
  border-radius: 0.5rem;
  padding: 0.75rem;
  box-shadow: 0 4px 12px rgba(0, 0, 0, 0.15);
  font-size: 0.875rem;
}

.tooltip-label {
  font-weight: 600;
  color: var(--text-primary);
  margin: 0 0 0.5rem 0;
}

.tooltip-value {
  display: flex;
  justify-content: space-between;
  margin: 0.25rem 0;
}

.tooltip-name {
  color: var(--text-secondary);
}

.tooltip-amount {
  font-weight: 600;
  color: var(--text-primary);
}

.tooltip-amount.positive {
  color: var(--success-600);
}

.tooltip-amount.negative {
  color: var(--error-600);
}

/* Header Navigation Menu */
.header-nav {
  position: sticky;
  top: 0;
  left: 0;
  right: 0;
  width: 100%;
  z-index: 1000;
  background: var(--white);
  box-shadow: var(--shadow-sm);
}

.nav-menu {
  display: flex;
  align-items: center;
  justify-content: space-between;
  background: var(--white);
  padding: var(--space-4) var(--space-6);
  max-width: 1200px;
  margin: 0 auto;
  width: 100%;
}

.nav-logo {
  display: flex;
  align-items: center;
  flex-shrink: 0;
}

.brand-logo {
  height: 28px;
  width: auto;
  transition: var(--transition-normal);
}

.brand-logo:hover {
  transform: scale(1.05);
}

.logo-button {
  background: none;
  border: none;
  padding: 0;
  cursor: pointer;
  transition: var(--transition-normal);
}

.logo-button:hover {
  opacity: 0.8;
}

.logo-button:hover .brand-logo {
  transform: scale(1.05);
}

.nav-links {
  display: flex;
  align-items: center;
  gap: var(--space-4);
  margin-left: auto;
}

.nav-link {
  display: flex;
  align-items: center;
  padding: var(--space-3) var(--space-6);
  background: transparent;
  color: var(--secondary-700);
  border: none;
  border-bottom: 2px solid transparent;
  border-radius: 0;
  cursor: pointer;
  font-weight: var(--font-semibold);
  font-size: var(--text-base);
  transition: var(--transition-normal);
  text-decoration: none;
  position: relative;
}

.nav-link:hover {
  color: var(--primary-700);
  border-bottom: 2px solid var(--primary-500);
}

.nav-link.active {
  color: var(--primary-600);
}

.nav-link:active {
  transform: translateY(0);
}

/* Admin Navigation Button */
.admin-nav-button {
  display: flex;
  align-items: center;
  gap: var(--space-2);
  background: transparent;
  color: var(--secondary-700);
  border: none;
  border-bottom: 2px solid transparent;
  border-radius: 0;
  padding: var(--space-3) var(--space-6);
  font-weight: var(--font-semibold);
  transition: var(--transition-normal);
}

.admin-nav-button:hover {
  color: var(--primary-700);
  border-bottom: 2px solid var(--primary-500);
}

.admin-nav-button svg {
  color: var(--secondary-700);
}

.admin-nav-button:hover svg {
  color: var(--primary-700);
}

/* Refresh Overlay */
.refresh-overlay {
  position: fixed;
  top: 0;
  left: 0;
  right: 0;
  bottom: 0;
  background: rgba(255, 255, 255, 0.8);
  display: flex;
  align-items: center;
  justify-content: center;
  z-index: 1000;
}

.refresh-indicator {
  display: flex;
  align-items: center;
  gap: 0.5rem;
  padding: 1rem 1.5rem;
  background: var(--white);
  border: 1px solid var(--border-color);
  border-radius: 0.75rem;
  box-shadow: 0 4px 12px rgba(0, 0, 0, 0.15);
  font-weight: 500;
  color: var(--text-primary);
}

/* Error State */
.error-state {
  display: flex;
  flex-direction: column;
  align-items: center;
  justify-content: center;
  padding: 3rem;
  text-align: center;
  color: var(--text-secondary);
}

.error-state h3 {
  color: var(--error-600);
  margin-bottom: 0.5rem;
}

.retry-button {
  display: flex;
  align-items: center;
  gap: 0.5rem;
  padding: 0.75rem 1.5rem;
  background: var(--primary-500);
  color: var(--white);
  border: none;
  border-radius: 0.5rem;
  cursor: pointer;
  font-weight: 500;
  margin-top: 1rem;
  transition: all 0.2s ease;
}

.retry-button:hover {
  background: var(--primary-600);
}

/* Animations */
@keyframes skeleton-loading {
  0% {
    opacity: 1;
  }
  50% {
    opacity: 0.4;
  }
  100% {
    opacity: 1;
  }
}

@keyframes spin {
  0% {
    transform: rotate(0deg);
  }
  100% {
    transform: rotate(360deg);
  }
}

@keyframes progressMove {
  0% {
    transform: translateX(-100%);
  }
  100% {
    transform: translateX(100%);
  }
}

@keyframes progressShimmer {
  0% {
    transform: translateX(-100%);
  }
  100% {
    transform: translateX(100%);
  }
}

/* Responsive Design */
@media (max-width: 1200px) {
  .chart-grid {
    grid-template-columns: 1fr;
  }
  
  .full-width {
    grid-column: span 1;
  }
  
  .table-grid {
    grid-template-columns: 1fr;
  }
}

@media (max-width: 768px) {
  .dashboard-layout {
    padding: 0;
  }
  
  .dashboard-header-content {
    flex-direction: column;
    gap: var(--space-4);
    padding: var(--space-4);
  }
  
  .dashboard-controls {
    flex-wrap: wrap;
    justify-content: center;
  }
  
  .primary-filters {
    grid-template-columns: 1fr;
    gap: 1rem;
  }
  
  .metric-filter {
    grid-column: span 1;
  }
  
  .secondary-filters {
    grid-template-columns: 1fr;
  }
  
  .overview-cards {
    grid-template-columns: 1fr;
  }
  
  .performance-summary {
    flex-direction: column;
    gap: 1rem;
  }
  
  .table-actions {
    flex-direction: column;
    gap: 0.5rem;
    align-items: stretch;
  }
  
  .search-box input {
    width: 100%;
  }
}

@media (max-width: 480px) {
  .dashboard-header-content {
    padding: 0.75rem;
  }
  
  .dashboard-title {
    font-size: 1.5rem;
  }
  
  .dashboard-filters {
    margin: 0 1rem 1rem 1rem;
  }
  
  .filters-content {
    padding: 1rem;
  }
  
  .dashboard-section {
    padding: 1rem;
  }
  
  .chart-container {
    padding: 1rem;
  }
  
  .numeric-value {
    font-size: 1.5rem;
  }
}
<<<<<<< HEAD

/* Header Top Navigation - Navigation buttons and Admin */
.header-top-nav {
  display: flex;
  justify-content: space-between;
  align-items: center;
  width: 100%;
  padding: var(--space-4) var(--space-6);
  background: rgba(0, 0, 0, 0.1);
  backdrop-filter: blur(10px);
  border-bottom: 1px solid rgba(255, 255, 255, 0.1);
  position: relative;
  z-index: 10;
}

.header-top-nav .header-nav {
  display: flex;
  gap: var(--space-3);
  align-items: center;
}

.header-top-nav .nav-button {
  display: flex;
  align-items: center;
  gap: var(--space-2);
  padding: var(--space-2) var(--space-4);
  border: 2px solid rgba(255, 255, 255, 0.3);
  border-radius: var(--radius-lg);
  background: rgba(255, 255, 255, 0.1);
  color: var(--white);
  cursor: pointer;
  transition: var(--transition-normal);
  font-weight: var(--font-semibold);
  font-size: var(--text-sm);
  text-decoration: none;
  backdrop-filter: blur(10px);
  box-shadow: 0 2px 10px rgba(0, 0, 0, 0.1);
}

.header-top-nav .nav-button:hover {
  background: rgba(255, 255, 255, 0.2);
  border-color: rgba(255, 255, 255, 0.5);
  transform: translateY(-1px);
  box-shadow: 0 4px 15px rgba(0, 0, 0, 0.15);
}

.header-top-nav .nav-button.active {
  background: rgba(255, 255, 255, 0.95);
  color: var(--primary-brand);
  border-color: rgba(255, 255, 255, 0.95);
  font-weight: var(--font-bold);
  box-shadow: 0 4px 15px rgba(0, 0, 0, 0.2);
}

.header-top-nav .admin-button {
  display: flex;
  align-items: center;
  gap: var(--space-2);
  padding: var(--space-2) var(--space-4);
  border: 2px solid rgba(255, 255, 255, 0.3);
  border-radius: var(--radius-lg);
  background: rgba(255, 255, 255, 0.1);
  color: var(--white);
  cursor: pointer;
  transition: var(--transition-normal);
  font-weight: var(--font-semibold);
  font-size: var(--text-sm);
  backdrop-filter: blur(10px);
  box-shadow: 0 2px 10px rgba(0, 0, 0, 0.1);
}

.header-top-nav .admin-button:hover {
  background: rgba(255, 255, 255, 0.2);
  border-color: rgba(255, 255, 255, 0.5);
  transform: translateY(-1px);
  box-shadow: 0 4px 15px rgba(0, 0, 0, 0.15);
}

/* Header Main Section - Navigation and Search */
.header-main-section {
  display: flex;
  flex-direction: column;
  align-items: center;
  gap: var(--space-6);
  width: 100%;
  max-width: 600px;
  margin: 0 auto;
}

/* Header Navigation */
.header-nav {
  display: flex;
  gap: var(--space-4);
  align-items: center;
  justify-content: center;
}

.nav-button {
  display: flex;
  align-items: center;
  gap: var(--space-2);
  padding: var(--space-3) var(--space-6);
  border: 2px solid rgba(255, 255, 255, 0.3);
  border-radius: var(--radius-xl);
  background: rgba(255, 255, 255, 0.1);
  color: var(--white);
  cursor: pointer;
  transition: var(--transition-normal);
  font-weight: var(--font-semibold);
  font-size: var(--text-base);
  text-decoration: none;
  backdrop-filter: blur(10px);
  box-shadow: 0 4px 20px rgba(0, 0, 0, 0.1);
}

.nav-button:hover {
  background: rgba(255, 255, 255, 0.2);
  border-color: rgba(255, 255, 255, 0.5);
  transform: translateY(-2px);
  box-shadow: 0 8px 30px rgba(0, 0, 0, 0.15);
}

.nav-button.active {
  background: rgba(255, 255, 255, 0.95);
  color: var(--primary-brand);
  border-color: rgba(255, 255, 255, 0.95);
  font-weight: var(--font-bold);
  box-shadow: 0 8px 30px rgba(0, 0, 0, 0.2);
}

/* Search Container - Made wider */
.search-container {
  position: relative;
  width: 100%;
  max-width: 800px; /* Increased from 600px */
  margin: 0 auto;
}

.search-bar {
  width: 100%;
  padding: var(--space-4) var(--space-12) var(--space-4) var(--space-4);
  border: 2px solid rgba(255, 255, 255, 0.3);
  border-radius: var(--radius-xl);
  background: rgba(255, 255, 255, 0.1);
  color: var(--white);
  font-size: var(--text-lg);
  backdrop-filter: blur(10px);
  transition: var(--transition-normal);
  box-shadow: 0 4px 20px rgba(0, 0, 0, 0.1);
}

.search-bar::placeholder {
  color: rgba(255, 255, 255, 0.7);
}

.search-bar:focus {
  outline: none;
  border-color: rgba(255, 255, 255, 0.8);
  background: rgba(255, 255, 255, 0.15);
  box-shadow: 0 8px 30px rgba(0, 0, 0, 0.2);
}

.search-icon {
  position: absolute;
  right: var(--space-4);
  top: 50%;
  transform: translateY(-50%);
  color: rgba(255, 255, 255, 0.7);
  pointer-events: none;
}

/* Responsive Header Top Navigation */
@media (max-width: 768px) {
  .header-top-nav {
    padding: var(--space-3) var(--space-4);
    flex-direction: column;
    gap: var(--space-3);
  }
  
  .header-top-nav .header-nav {
    gap: var(--space-2);
  }
  
  .header-top-nav .nav-button,
  .header-top-nav .admin-button {
    padding: var(--space-2) var(--space-3);
    font-size: var(--text-xs);
    min-width: 100px;
  }
  
  .search-container {
    max-width: 100%;
    padding: 0 var(--space-4);
  }
  
  .search-bar {
    padding: var(--space-3) var(--space-10) var(--space-3) var(--space-4);
    font-size: var(--text-base);
  }
}

/* Responsive Header Navigation */
@media (max-width: 768px) {
  .header-main-section {
    gap: var(--space-4);
    max-width: 100%;
    padding: 0 var(--space-4);
  }
  .header-nav {
    gap: var(--space-2);
    flex-wrap: wrap;
    justify-content: center;
  }
  .nav-button {
    padding: var(--space-2) var(--space-4);
    font-size: var(--text-sm);
    min-width: 120px;
  }
}
=======
>>>>>>> bb683b5f
<|MERGE_RESOLUTION|>--- conflicted
+++ resolved
@@ -6938,7 +6938,16 @@
     font-size: 1.5rem;
   }
 }
-<<<<<<< HEAD
+
+
+/* Animation Performance Optimizations */
+@media (prefers-reduced-motion: no-preference) {
+  .product-card,
+  .company-card {
+    backface-visibility: hidden;
+    perspective: 1000px;
+  }
+}
 
 /* Header Top Navigation - Navigation buttons and Admin */
 .header-top-nav {
@@ -7158,5 +7167,3 @@
     min-width: 120px;
   }
 }
-=======
->>>>>>> bb683b5f
