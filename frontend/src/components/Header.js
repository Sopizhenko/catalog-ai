--- conflicted
+++ resolved
@@ -1,10 +1,7 @@
 import React from "react";
-<<<<<<< HEAD
 import { Search, ArrowLeft, MessageCircle, Package } from "lucide-react";
 import { useNavigate, useLocation } from "react-router-dom";
-=======
 import { Search, ArrowLeft, Settings } from "lucide-react";
->>>>>>> 1061603b
 
 const Header = ({
   onSearch,
@@ -27,15 +24,12 @@
     onCompanySearch(e.target.value);
   };
 
-<<<<<<< HEAD
   const isOnFAQPage = location.pathname === '/faq';
   const isOnHomePage = location.pathname === '/';
   const showMainNavigation = isOnHomePage || isOnFAQPage;
-=======
   const handleAdminClick = () => {
     window.open('http://localhost:5000/admin-dashboard', '_blank');
   };
->>>>>>> 1061603b
 
   return (
     <header className="header">
@@ -51,7 +45,6 @@
           <span>Admin</span>
         </button>
       )}
-
       {selectedCompany && (
         <button
           className="back-button icon-text-container"
@@ -74,7 +67,7 @@
                   <div className="brand-letter">C</div>
                   <h1>Confirma Catalog AI</h1>
                 </div>
-                
+               
                 {/* Main Navigation */}
                 {showMainNavigation && (
                   <nav className="header-nav">
