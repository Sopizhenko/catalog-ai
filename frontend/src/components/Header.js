--- conflicted
+++ resolved
@@ -1,11 +1,6 @@
 import React from "react";
-<<<<<<< HEAD
-import { Search, ArrowLeft } from "lucide-react";
-import { useNavigate } from "react-router-dom";
-=======
 import { Search, ArrowLeft, MessageCircle, Package, Settings } from "lucide-react";
 import { useNavigate, useLocation } from "react-router-dom";
->>>>>>> 1ade9cd0
 
 const Header = ({
   onSearch,
@@ -18,12 +13,7 @@
   onBackToProducts,
 }) => {
   const navigate = useNavigate();
-<<<<<<< HEAD
-
-=======
   const location = useLocation();
-  
->>>>>>> 1ade9cd0
   const handleSearchChange = (e) => {
     onSearch(e.target.value);
   };
