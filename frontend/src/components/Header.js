--- conflicted
+++ resolved
@@ -32,15 +32,14 @@
 
   const isOnFAQPage = location.pathname === '/faq';
   const isOnHomePage = location.pathname === '/';
-<<<<<<< HEAD
+
   const showMainNavigation = isOnHomePage || isOnFAQPage;
   
   const handleAdminClick = () => {
     window.open('http://localhost:5000/admin-dashboard', '_blank');
   };
-=======
-  const showMainNavigation = true; // Always show main navigation
->>>>>>> bb683b5f
+
+
 
   // Dynamic title based on current page
   const getPageTitle = () => {
@@ -52,7 +51,7 @@
 
   return (
     <header className="header">
-<<<<<<< HEAD
+
       {/* Top Navigation Bar - Navigation buttons and Admin */}
       {showMainNavigation && (
         <div className="header-top-nav">
@@ -85,8 +84,7 @@
         </div>
       )}
 
-=======
->>>>>>> bb683b5f
+
       {selectedCompany && (
         <button
           className="back-button icon-text-container"
