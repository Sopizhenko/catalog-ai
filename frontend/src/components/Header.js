--- conflicted
+++ resolved
@@ -40,11 +40,7 @@
             {!selectedCompany ? (
               <>
                 <div className="header-brand">
-<<<<<<< HEAD
                   <div className="brand-letter">C</div>
-=======
-                  <img src="confirma_C_white.webp" width="90" />
->>>>>>> e55d520f
                   <h1>Confirma Catalog AI</h1>
                 </div>
                 <div className="search-container">
